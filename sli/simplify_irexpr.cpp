--- conflicted
+++ resolved
@@ -1769,15 +1769,9 @@
 			for (int idx1 = 0; idx1 < nr_arguments - 1; idx1++) {
 				for (int idx2 = idx1 + 1; idx2 < nr_arguments; ) {
 					if (isCnfSubset(contents[idx1], contents[idx2])) {
-<<<<<<< HEAD
 						memmove(contents + idx2,
 							contents + idx2 + 1,
 							sizeof(IRExpr *) * (nr_arguments - idx2 - 1));
-=======
-						memcpy(contents + idx2,
-						       contents + idx2 + 1,
-						       sizeof(IRExpr *) * (nr_arguments - idx2 - 1));
->>>>>>> db1d6e01
 						nr_arguments--;
 						realloc = true;
 					} else {
@@ -1912,7 +1906,6 @@
 							/* Careful: do the largest index first so that the
 							   other index remains valid. */
 							if (it1 < it2) {
-<<<<<<< HEAD
 								memmove(contents + it2,
 									contents + it2 + 1,
 									sizeof(IRExpr *) * (nr_arguments - 1 - it2));
@@ -1921,16 +1914,6 @@
 								memmove(contents + it1,
 									contents + it1 + 1,
 									sizeof(IRExpr *) * (nr_arguments - 1 - it1));
-=======
-								memcpy(contents + it2,
-								       contents + it2 + 1,
-								       sizeof(IRExpr *) * (nr_arguments - 1 - it2));
-								contents[it1] = result;
-							} else {
-								memcpy(contents + it1,
-								       contents + it1 + 1,
-								       sizeof(IRExpr *) * (nr_arguments - 1 - it1));
->>>>>>> db1d6e01
 								contents[it2] = result;
 							}
 							nr_arguments--;
@@ -1976,12 +1959,6 @@
 				case Iop_And64:
 					res = IRExpr_Const_U64(0xfffffffffffffffful);
 					break;
-<<<<<<< HEAD
-=======
-				case Iop_Or1:
-					res = IRExpr_Const_U1(0);
-					break;
->>>>>>> db1d6e01
 				default:
 					abort();
 				}
@@ -2518,22 +2495,15 @@
 				auto *oldLeft = (IRExprAssociative *)l;
 				/* C + a == b -> C == b - a */
 				assert(oldLeft->nr_arguments > 1);
-<<<<<<< HEAD
-
 				IRExpr *newArgs[oldLeft->nr_arguments + 1];
 				int newNrArgs = 0;
 				newArgs[newNrArgs++] = r;
-=======
-				IRExpr *newArgs[oldLeft->nr_arguments];
-				int newNrArgs = 0;
->>>>>>> db1d6e01
 				for (int it = 1; it < oldLeft->nr_arguments; it++)
 					newArgs[newNrArgs++] =
 						IRExpr_Unop(
 							(IROp)(Iop_Neg8 + oldLeft->op - Iop_Add8),
 							oldLeft->contents[it]);
 				IRExpr *cnst = oldLeft->contents[0];
-<<<<<<< HEAD
                                 if (cnst->tag != Iex_Const) {
 					switch (oldLeft->op) {
                                         case Iop_Add8:
@@ -2571,39 +2541,6 @@
 				r = IRExpr_Associative_Copy(oldLeft->op, newNrArgs, newArgs);
 				r = optimiseIRExpr(r, opt);
 				l = cnst;
-=======
-				if (cnst->tag != Iex_Const) {
-					IRExprConst *c = (IRExprConst *)cnst;
-					switch (oldLeft->op) {
-					case Iop_Add8:
-						newArgs[newNrArgs++] =
-							IRExpr_Const_U8(-c->Ico.U8);
-						cnst = IRExpr_Const_U8(0);
-						break;
-					case Iop_Add16:
-						newArgs[newNrArgs++] =
-							IRExpr_Const_U16(-c->Ico.U16);
-						cnst = IRExpr_Const_U16(0);
-						break;
-					case Iop_Add32:
-						newArgs[newNrArgs++] =
-							IRExpr_Const_U32(-c->Ico.U32);
-						cnst = IRExpr_Const_U32(0);
-						break;
-					case Iop_Add64:
-						newArgs[newNrArgs++] =
-							IRExpr_Const_U64(-c->Ico.U64);
-						cnst = IRExpr_Const_U64(0);
-						break;
-					default:
-						abort();
-					}
-				}
-				IRExpr *newR =
-					IRExpr_Associative_Copy(oldLeft->op, newNrArgs, newArgs);
-				l = cnst;
-				r = optimiseIRExpr(newR, opt);
->>>>>>> db1d6e01
 			}
 
 			/* Otherwise, a == b -> 0 == b - a, provided that a is not a constant. */
@@ -3283,15 +3220,9 @@
 	    std::map<treeT *, treeT *> &memo)
 {
 	if (TIMEOUT)
-<<<<<<< HEAD
 		return bdd;
 	if (bdd->isLeaf())
 		return bdd;
-=======
-		return bdd;
-	if (bdd->isLeaf())
-		return bdd;
->>>>>>> db1d6e01
 	typedef typename std::pair<treeT *, treeT *> treePairT;
 	auto it_did_insert = memo.insert(treePairT(bdd, (treeT *)NULL));
 	if (!it_did_insert.second)
