#include <err.h>

#include <map>

#include "sli.h"
#include "state_machine.hpp"
#include "oracle.hpp"
#include "simplify_irexpr.hpp"
#include "offline_analysis.hpp"
#include "alloc_mai.hpp"
#include "allowable_optimisations.hpp"
#include "visitor.hpp"

#include "libvex_parse.h"

#ifdef NDEBUG
#define debug_state_machine_sanity_checks 0
#else
static int debug_state_machine_sanity_checks = 0;
#endif

static unsigned current_optimisation_gen;

VexPtr<StateMachineSideEffectUnreached, &ir_heap> StateMachineSideEffectUnreached::_this;
VexPtr<StateMachineSideEffectStartAtomic, &ir_heap> StateMachineSideEffectStartAtomic::singleton;
VexPtr<StateMachineSideEffectEndAtomic, &ir_heap> StateMachineSideEffectEndAtomic::singleton;
AllowableOptimisations AllowableOptimisations::defaultOptimisations(7.3);

StateMachine *
StateMachine::optimise(SMScopes *scopes, const AllowableOptimisations &opt, bool *done_something)
{
	current_optimisation_gen++;
	if (current_optimisation_gen == 0)
		current_optimisation_gen = 1;

	bool b = false;
	StateMachineState *new_root = root->optimise(scopes, opt, &b);
	if (b) {
		*done_something = true;
		return new StateMachine(new_root, cfg_roots);
	} else {
		return this;
	}
}

StateMachineState *
StateMachineBifurcate::optimise(SMScopes *scopes, const AllowableOptimisations &opt, bool *done_something)
{
	if (current_optimisation_gen == last_optimisation_gen)
		return this;
	last_optimisation_gen = current_optimisation_gen;

	if (trueTarget == falseTarget) {
		*done_something = true;
		return trueTarget;
	}
<<<<<<< HEAD
=======
	if (trueTarget->type == StateMachineState::Terminal &&
	    falseTarget->type == StateMachineState::Terminal) {
		*done_something = true;
		smrbdd *n = 
			smrbdd::ifelse(
				&scopes->smrs,
				condition,
				((StateMachineTerminal *)trueTarget)->res,
				((StateMachineTerminal *)falseTarget)->res);
		if (TIMEOUT)
			return this;
		return new StateMachineTerminal(dbg_origin, n);
	}
>>>>>>> db1d6e01
	set_condition(simplifyBDD(&scopes->bools, condition, opt));
	if (TIMEOUT)
		return this;
	if (condition->isLeaf()) {
		*done_something = true;
		if (condition->leaf())
			return trueTarget->optimise(scopes, opt, done_something);
		else
			return falseTarget->optimise(scopes, opt, done_something);
	}
	trueTarget = trueTarget->optimise(scopes, opt, done_something);
	falseTarget = falseTarget->optimise(scopes, opt, done_something);

	if (trueTarget->type == StateMachineState::Terminal &&
	    falseTarget->type == StateMachineState::Terminal) {
		*done_something = true;
		smrbdd *n = 
			smrbdd::ifelse(
				&scopes->smrs,
				condition,
				((StateMachineTerminal *)trueTarget)->res,
				((StateMachineTerminal *)falseTarget)->res);
		if (TIMEOUT)
			return this;
		return new StateMachineTerminal(dbg_origin, n);
	}

	if (falseTarget->type == StateMachineState::Bifurcate) {
		StateMachineBifurcate *falseBifur = (StateMachineBifurcate *)falseTarget;
		if (falseTarget != falseBifur->falseTarget &&
		    trueTarget == falseBifur->trueTarget) {
			falseTarget = falseBifur->falseTarget;
			set_condition(bbdd::Or(&scopes->bools, condition, falseBifur->condition));
			*done_something = true;
			return this;
		}
		if (falseTarget != falseBifur->trueTarget &&
		    trueTarget == falseBifur->falseTarget) {
			falseTarget = falseBifur->trueTarget;
			set_condition(
				bbdd::Or(&scopes->bools,
					 condition,
					 bbdd::invert(&scopes->bools,
						      falseBifur->condition)));
			*done_something = true;
			return this;
		}
	}
	if (trueTarget->type == StateMachineState::Bifurcate) {
		StateMachineBifurcate *trueBifur = (StateMachineBifurcate *)trueTarget;
		if (trueTarget != trueBifur->trueTarget &&
		    falseTarget == trueBifur->falseTarget) {
			trueTarget = trueBifur->trueTarget;
			set_condition(
				bbdd::And(
					&scopes->bools,
					condition,
					trueBifur->condition));
			*done_something = true;
			return this;
		}
		if (trueTarget != trueBifur->falseTarget &&
		    falseTarget == trueBifur->trueTarget) {
			trueTarget = trueBifur->falseTarget;
			set_condition(
				bbdd::And(
					&scopes->bools,
					condition,
					bbdd::invert(
						&scopes->bools,
						trueBifur->condition)));
			*done_something = true;
			return this;
		}
	}

	return this;
}

StateMachineSideEffect *
StateMachineSideEffectStore::optimise(SMScopes *scopes, const AllowableOptimisations &opt)
{
	if (isBadAddress(addr))
		return StateMachineSideEffectUnreached::get();
	exprbdd *addr = simplifyBDD(&scopes->exprs, &scopes->bools, this->addr, opt);
	exprbdd *data = simplifyBDD(&scopes->exprs, &scopes->bools, this->data, opt);
	if (TIMEOUT || (addr == this->addr && data == this->data))
		return this;
	if (isBadAddress(addr))
		return StateMachineSideEffectUnreached::get();
	return new StateMachineSideEffectStore(this, addr, data);
}

StateMachineSideEffect *
StateMachineSideEffectLoad::optimise(SMScopes *scopes, const AllowableOptimisations &opt)
{
	if (isBadAddress(addr))
		return StateMachineSideEffectUnreached::get();
	exprbdd *addr = simplifyBDD(&scopes->exprs, &scopes->bools, this->addr, opt);
	if (TIMEOUT || addr == this->addr)
		return this;
	if (isBadAddress(addr))
		return StateMachineSideEffectUnreached::get();
	return new StateMachineSideEffectLoad(this, addr);
}

StateMachineSideEffect *
StateMachineSideEffectCopy::optimise(SMScopes *scopes, const AllowableOptimisations &opt)
{
	exprbdd *value = simplifyBDD(&scopes->exprs, &scopes->bools, this->value, opt);
	if (TIMEOUT || value == this->value)
		return this;
	return new StateMachineSideEffectCopy(this, value);
}

StateMachineSideEffect *
StateMachineSideEffectAssertFalse::optimise(SMScopes *scopes, const AllowableOptimisations &opt)
{
	bbdd *value = simplifyBDD(&scopes->bools, this->value, opt);
	if (TIMEOUT || value == this->value)
		return this;
	if (value->isLeaf()) {
		if (value->leaf())
			return StateMachineSideEffectUnreached::get();
		else
			return NULL;
	}
	return new StateMachineSideEffectAssertFalse(this, value);
}

StateMachineSideEffect *
StateMachineSideEffectStartFunction::optimise(SMScopes *scopes, const AllowableOptimisations &opt)
{
	exprbdd *rsp = simplifyBDD(&scopes->exprs, &scopes->bools, this->rsp, opt);
	if (TIMEOUT || rsp == this->rsp)
		return this;
	return new StateMachineSideEffectStartFunction(this, rsp);
}

StateMachineSideEffect *
StateMachineSideEffectEndFunction::optimise(SMScopes *scopes, const AllowableOptimisations &opt)
{
	exprbdd *rsp = simplifyBDD(&scopes->exprs, &scopes->bools, this->rsp, opt);
	if (TIMEOUT || rsp == this->rsp)
		return this;
	return new StateMachineSideEffectEndFunction(this, rsp);
}

StateMachineSideEffect *
StateMachineSideEffectStartAtomic::optimise(SMScopes *, const AllowableOptimisations &opt)
{
	if (opt.assumeExecutesAtomically())
		return NULL;
	return this;
}

StateMachineSideEffect *
StateMachineSideEffectEndAtomic::optimise(SMScopes *, const AllowableOptimisations &opt)
{
	if (opt.assumeExecutesAtomically())
		return NULL;
	return this;
}

struct availEntry {
	IRExpr *addr;
	IRExpr *value;
	bool local;
	availEntry(IRExpr *a, IRExpr *v, bool l)
		: addr(a), value(v), local(l)
	{}
	bool operator<(const availEntry &o) const {
		if (addr < o.addr) return true;
		if (addr > o.addr) return false;
		if (value < o.value) return true;
		if (value > o.value) return false;
		if (local < o.local) return true;
		return false;
	}
};

static void
buildStateLabelTable(const StateMachineState *sm,
		     std::map<const StateMachineState *, int> &table,
		     std::vector<const StateMachineState *> &states)
{
	enumStates(sm, &states);
	for (unsigned x = 0; x < states.size(); x++)
		table[states[x]] = x + 1;
}

template <typename cont, void printer(const typename cont::value_type, FILE *)> static void
printContainer(const cont &v, FILE *f)
{
	fprintf(f, "[");
	for (auto it = v.begin(); it != v.end(); it++) {
		if (it != v.begin())
			fprintf(f, ", ");
		printer(*it, f);
	}
	fprintf(f, "]");
}

static void
printCFGRootedAt(const CFGNode *root, FILE *f,
		 std::set<const CFGNode *> &done,
		 const std::vector<std::pair<unsigned, const CFGNode *> > &roots)
{
	if (!done.insert(root).second)
		return;
	std::set<unsigned> rootOf;
	for (auto it = roots.begin(); it != roots.end(); it++)
		if (root == it->second)
			rootOf.insert(it->first);
	if (!rootOf.empty()) {
		int printed = 1;
		fprintf(f, "-");
		for (auto it = rootOf.begin(); it != rootOf.end(); it++) {
			if (it != rootOf.begin())
				printed += fprintf(f, ",");
			printed += fprintf(f, "%d", *it);
		}
		if (printed < 9) {
			char buf[] = "----------";
			fprintf(f, "%.*s", 9 - printed, buf);
		}
		fprintf(f, "->");
	} else {
		fprintf(f, ".%10s", "");
	}
	fprintf(f, "%s: %s",
		root->label.name(),
		root->rip.name());
	std::vector<CFGNode *> successors;
	bool done_one = false;
	for (auto it = root->successors.begin(); it != root->successors.end(); it++) {
		if (it->instr == NULL)
			continue;
		if (done_one)
			fprintf(f, ", ");
		else
			fprintf(f, " -> ");
		done_one = true;
		it->prettyPrint(f);
		successors.push_back(it->instr);
	}
	fprintf(f, "\n");
	for (auto it = successors.begin(); it != successors.end(); it++)
		printCFGRootedAt(*it, f, done, roots);
}

void
printStateMachine(const StateMachineState *sm, FILE *f, std::map<const StateMachineState *, int> &labels)
{
	std::vector<const StateMachineState *> states;
	buildStateLabelTable(sm, labels, states);
	for (auto it = states.begin(); it != states.end(); it++) {
		fprintf(f, "l%d: ", labels[*it]);
		(*it)->prettyPrint(f, labels);
		fprintf(f, "\n");
	}
}

void
printStateMachine(const std::set<const StateMachineState *> &sm, FILE *f, std::map<const StateMachineState *, int> &labels)
{
	std::set<const StateMachineState *> statesS;
	for (auto it = sm.begin(); it != sm.end(); it++)
		enumStates(*it, &statesS);
	std::vector<const StateMachineState *> statesV(statesS.begin(), statesS.end());
	for (unsigned x = 0; x < statesV.size(); x++)
		labels[statesV[x]] = x + 1;
	for (auto it = statesV.begin(); it != statesV.end(); it++) {
		fprintf(f, "l%d: ", labels[*it]);
		(*it)->prettyPrint(f, labels);
		fprintf(f, "\n");
	}
	fprintf(f, "Roots: [");
	for (auto it = sm.begin(); it != sm.end(); it++){
		if (it != sm.begin())
			fprintf(f, ", ");
		fprintf(f, "l%d", labels[*it]);
	}
	fprintf(f, "]\n");
}

void
printStateMachinePair(const char *label1, const StateMachine *sm1, const char *label2, const StateMachine *sm2, FILE *f)
{
	std::map<const StateMachineState *, int> labels;
	{
		std::vector<const StateMachineState *> states;
		enumStates(sm1, &states);
		enumStates(sm2, &states);
		for (unsigned x = 0; x < states.size(); x++)
			labels[states[x]] = x + 1;
	}

	fprintf(f, "%s", label1);
	{
		fprintf(f, "CFG:\n");
		std::set<const CFGNode *> done_cfg;
		for (auto it = sm1->cfg_roots.begin(); it != sm1->cfg_roots.end(); it++)
			printCFGRootedAt(it->second, f, done_cfg, sm1->cfg_roots);
		std::vector<const StateMachineState *> states;
		enumStates(sm1, &states);
		for (auto it = states.begin(); it != states.end(); it++) {
			fprintf(f, "l%d: ", labels[*it]);
			(*it)->prettyPrint(f, labels);
			fprintf(f, "\n");
		}
		fprintf(f, "Root: l%d\n", labels[sm1->root]);
	}

	fprintf(f, "%s", label2);
	{
		fprintf(f, "CFG:\n");
		std::set<const CFGNode *> done_cfg;
		for (auto it = sm2->cfg_roots.begin(); it != sm2->cfg_roots.end(); it++)
			printCFGRootedAt(it->second, f, done_cfg, sm2->cfg_roots);
		std::vector<const StateMachineState *> states;
		enumStates(sm2, &states);
		for (auto it = states.begin(); it != states.end(); it++) {
			fprintf(f, "l%d: ", labels[*it]);
			(*it)->prettyPrint(f, labels);
			fprintf(f, "\n");
		}
		fprintf(f, "Root: l%d\n", labels[sm2->root]);
	}
}

void
printStateMachine(const StateMachineState *sm, FILE *f)
{
	std::map<const StateMachineState *, int> labels;
	printStateMachine(sm, f, labels);
}

void
printStateMachine(const StateMachine *sm, FILE *f, std::map<const StateMachineState *, int> &labels)
{
	fprintf(f, "CFG:\n");
	std::set<const CFGNode *> done_cfg;
	for (auto it = sm->cfg_roots.begin(); it != sm->cfg_roots.end(); it++)
		printCFGRootedAt(it->second, f, done_cfg, sm->cfg_roots);
	printStateMachine(sm->root, f, labels);
	fprintf(f, "Root: l%d\n", labels[sm->root]);
}

void
printStateMachine(const StateMachine *sm, FILE *f)
{
	std::map<const StateMachineState *, int> labels;
	printStateMachine(sm, f, labels);
}

bool
StateMachineSideEffect::parse(SMScopes *scopes,
			      StateMachineSideEffect **out,
			      const char *str,
			      const char **suffix)
{
#define do_one(n)							\
	{								\
		StateMachineSideEffect ## n *res;			\
		/* shut compiler up */					\
		res = (StateMachineSideEffect ## n *)0xf001deadul;	\
		if (StateMachineSideEffect ## n :: parse(scopes, &res, str, suffix) ) { \
			*out = res;					\
			return true;					\
		}							\
	}
	all_side_effect_types(do_one)
#undef do_one
	return false;
}

/* State machine parser.  We cheat a little bit and stash the edge
 * labels in the target fields of state machine states until we have
 * find the state we're actually supposed to point at. */
static bool
parseStateMachineState(SMScopes *scopes, StateMachineState **out, const char *str, const char **suffix)
{
#define try_state_type(t)						\
	{								\
		StateMachine ## t *res;					\
		/* shut compiler up */					\
		res = (StateMachine ## t *)0xf001deadul;		\
		if (StateMachine ## t :: parse(scopes, &res, str, suffix)) { \
			*out = res;					\
			return true;					\
		}							\
	}
	all_state_types(try_state_type)
#undef try_state_type
	return false;
}

static bool
parseOneState(SMScopes *scopes,
	      std::map<int, StateMachineState *> &out,
	      const char *str,
	      const char **suffix)
{
	int label;
	StateMachineState *res;

	res = (StateMachineState *)0xf001; /* shut the compiler up */

	if (!parseThisChar('l', str, &str) ||
	    !parseDecimalInt(&label, str, &str) ||
	    !parseThisString(": ", str, &str) ||
	    !parseStateMachineState(scopes, &res, str, &str))
		return false;
	if (out.count(label))
		return false;
	out[label] = res;
	*suffix = str;
	return true;
}

static bool
parseStateMachine(SMScopes *scopes,
		  StateMachineState **out,
		  const char *str,
		  const char **suffix,
		  std::map<int, StateMachineState *> &labelToState)
{
	while (*str) {
		if (!parseOneState(scopes, labelToState, str, &str))
			break;
	}
	class _ {
	public:
		std::map<int, StateMachineState *> &labelToState;
		_(std::map<int, StateMachineState *> &_labelToState)
			: labelToState(_labelToState)
		{}
		bool operator()(StateMachineState *s) {
			std::vector<StateMachineState **> targets;
			s->targets(targets);
			for (auto it = targets.begin(); it != targets.end(); it++) {
				**it = labelToState[(int)(unsigned long)**it];
				if (!**it)
					return false;
			}
			return true;
		}
	} doOneState(labelToState);
	int root;
	if (!parseThisString("Root: l", str, &str) ||
	    !parseDecimalInt(&root, str, &str) ||
	    !parseThisChar('\n', str, &str))
		return false;
	for (auto it = labelToState.begin(); it != labelToState.end(); it++)
		if (!doOneState(it->second))
			return false;
	if (!labelToState.count(root))
		return false;
	*suffix = str;
	*out = labelToState[root];
	return true;
}

typedef CfgSuccessorT<CfgLabel> succ;

static bool
parseSucc(succ *out, const char *str, const char **suffix)
{
	if (!out->instr.parse(str, &str) ||
	    !parseThisChar(':', str, &str))
		return false;
	if (parseThisString("default", str, &str)) {
		out->type = succ_default;
	} else if (parseThisString("branch", str, &str)) {
		out->type = succ_branch;
	} else if (parseThisString("call", str, &str)) {
		out->type = succ_call;
	} else if (parseThisString("unroll", str, &str)) {
		out->type = succ_unroll;
	} else {
		return false;
	}
	parseThisChar(':', str, &str);
	if (!LibraryFunctionTemplate::parse(&out->calledFunction, str, &str))
		out->calledFunction = LibraryFunctionTemplate::none;
	*suffix = str;
	return true;
}

static bool
parseCFG(std::vector<std::pair<unsigned, const CFGNode *> > &roots,
	 const char *str, const char **suffix,
	 std::map<CfgLabel, const CFGNode *> &cfg_labels)
{
	std::map<CFGNode *, std::vector<succ> > relocations;
	while (1) {
		std::set<unsigned> rootOf;
		if (parseThisChar('-', str, &str)) {
			while (1) {
				unsigned v;
				if (!parseDecimalUInt(&v, str, &str))
					return false;
				rootOf.insert(v);
				if (parseThisChar(',', str, &str))
					continue;
				if (!parseThisChar('-', str, &str))
					return false;
				while (parseThisChar('-', str, &str))
					;
				if (!parseThisChar('>', str, &str))
					return false;
				break;
			}
		} else if (!parseThisString(". ", str, &str)) {
			break;
		}
		VexRip rip;
		CfgLabel label(CfgLabel::uninitialised());
		if (!label.parse(str, &str) ||
		    cfg_labels.count(label) ||
		    !parseThisString(": ", str, &str) ||
		    !parseVexRip(&rip, str, &str))
			return false;
		CFGNode *work = new CFGNode(rip, label);
		std::vector<succ> &successors(relocations[work]);
		if (parseThisString(" -> ", str, &str)) {
			succ l(succ::unroll(CfgLabel::uninitialised()));
			if (!parseSucc(&l, str, &str))
				return false;
			successors.push_back(l);
			while (1) {
				if (!parseThisString(", ", str, &str))
					break;
				if (!parseSucc(&l, str, &str))
					return false;
				successors.push_back(l);
			}
		}
		if (!parseThisChar('\n', str, &str))
			return false;
		cfg_labels[label] = work;
		for (auto it = rootOf.begin(); it != rootOf.end(); it++)
			roots.push_back(std::pair<unsigned, const CFGNode *>(*it, work));
	}
	for (auto it = relocations.begin(); it != relocations.end(); it++) {
		CFGNode *n = it->first;
		n->successors.resize(it->second.size(), CFGNode::successor_t(CFGNode::successor_t::unroll(NULL)));
		for (unsigned x = 0; x < it->second.size(); x++) {
			assert(cfg_labels.count(it->second[x].instr));
			n->successors[x] = CFGNode::successor_t(
				it->second[x],
				const_cast<CFGNode *>(cfg_labels[it->second[x].instr]));
		}
	}
	*suffix = str;
	return true;
}

bool
parseStateMachine(SMScopes *scopes,
		  StateMachine **out,
		  const char *str,
		  const char **suffix,
		  std::map<CfgLabel, const CFGNode *> &labelToNode)
{
	std::map<int, StateMachineState *> labelToState;
	StateMachineState *root;

	/* Shut the compiler up: it can't tell that
	   parseStateMachine() will always initialise root if it
	   returns true. */
	root = (StateMachineState *)0xf001deadbeeful; 

	std::vector<std::pair<unsigned, const CFGNode *> > cfg_roots;
	if (!parseThisString("CFG:\n", str, &str) ||
	    !parseCFG(cfg_roots, str, &str, labelToNode) ||
	    !parseStateMachine(scopes, &root, str, suffix, labelToState))
		return false;
	*out = new StateMachine(root, cfg_roots);
	return true;
}

StateMachine *
readStateMachine(SMScopes *scopes, int fd)
{
	char *content = readfile(fd);
	const char *end;
	StateMachine *res;
	if (!parseStateMachine(scopes, &res, content, &end) || *end)
		errx(1, "error parsing state machine:\n%s", content);
	free(content);
	return res;
}

StateMachine *
readStateMachine(SMScopes *scopes, const char *fname)
{
	int fd = open(fname, O_RDONLY);
	if (fd < 0)
		err(1, "opening %s", fname);
	char *content = readfile(fd);
	close(fd);

	const char *end;
	StateMachine *res;
	if (!parseStateMachine(scopes, &res, content, &end) || *end)
		errx(1, "error parsing state machine:\n%s", content);
	free(content);
	return res;
}

#ifndef NDEBUG
void
StateMachineState::assertAcyclic(std::vector<const StateMachineState *> &stack,
				std::set<const StateMachineState *> &clean) const
{
	if (clean.count(this))
		return;
	if (std::find(stack.begin(), stack.end(), this) != stack.end())
		goto found_cycle;
	stack.push_back(this);
	{
		std::vector<const StateMachineState *> targ;
		targets(targ);
		for (auto it = targ.begin(); it != targ.end(); it++)
			(*it)->assertAcyclic(stack, clean);
	}
	assert(stack.back() == this);
	stack.pop_back();
	clean.insert(this);
	return;

found_cycle:
	printf("Unexpected cycle in state machine!\n");
	printf("Found at %p\n", this);
	std::map<const StateMachineState *, int> labels;
	prettyPrint(stdout, labels);
	printf("Path: \n");
	for (auto it = stack.begin(); it != stack.end(); it++)
		printf("\t%d\n", labels[*it]);
	printf("End\n");
	assert(0);
}
#endif

#ifndef NDEBUG
void
StateMachine::assertAcyclic() const
{
	std::vector<const StateMachineState *> stack;
	std::set<const StateMachineState *> clean;
	root->assertAcyclic(stack, clean);
}
#endif

void
StateMachineState::enumerateMentionedMemoryAccesses(std::set<MemoryAccessIdentifier> &instrs)
{
	std::vector<StateMachineState *> targ;
	if (type == SideEffecting) {
		StateMachineSideEffecting *se = (StateMachineSideEffecting *)this;
		if (se->sideEffect) {
			StateMachineSideEffectMemoryAccess *smse =
				dynamic_cast<StateMachineSideEffectMemoryAccess *>(se->sideEffect);
			if (smse)
				instrs.insert(smse->rip);
		}
	}
	targets(targ);
	for (auto it = targ.begin(); it != targ.end(); it++)
		(*it)->enumerateMentionedMemoryAccesses(instrs);
}

StateMachineState::RoughLoadCount
StateMachineState::roughLoadCount(StateMachineState::RoughLoadCount acc) const
{
	if (acc == StateMachineState::multipleLoads)
		return StateMachineState::multipleLoads;

	if (type == SideEffecting) {
		StateMachineSideEffecting *se = (StateMachineSideEffecting *)this;
		if (se->sideEffect && dynamic_cast<StateMachineSideEffectLoad *>(se->sideEffect)) {
			if (acc == noLoads)
				acc = singleLoad;
			else
				acc = multipleLoads;
		}
	}
	std::vector<const StateMachineState *> targ;
	targets(targ);
	for (auto it = targ.begin();
	     acc != multipleLoads && it != targ.end();
	     it++)
		acc = (*it)->roughLoadCount(acc);
	return acc;
}

void
StateMachineState::targets(std::queue<StateMachineState *> &out)
{
	std::vector<StateMachineState *> edges;
	targets(edges);
	for (auto it = edges.begin(); it != edges.end(); it++)
		out.push(*it);
}

#ifndef NDEBUG
void
StateMachine::assertSSA() const
{
	std::set<const StateMachineSideEffecting *> states;
	enumStates(this, &states);
	std::set<threadAndRegister> discoveredAssignments;
	for (auto it = states.begin(); it != states.end(); it++) {
		StateMachineSideEffect *smse = (*it)->sideEffect;
		if (!smse)
			continue;
		threadAndRegister tr(threadAndRegister::invalid());
		if (smse->definesRegister(tr)) {
			assert(tr.gen() != 0);
			if (!discoveredAssignments.insert(tr).second)
				abort();
		}
	}

	struct {
		static visit_result Get(void *, const IRExprGet *ieg) {
			assert(ieg->reg.gen() != 0);
			return visit_continue;
		}
	} foo;
	static irexpr_visitor<void> visitor;
	visitor.Get = foo.Get;
	visit_state_machine((void *)NULL, &visitor, this);
}
#endif

void
StateMachineSideEffecting::prependSideEffect(StateMachineSideEffect *se)
{
	if (sideEffect)
		target = new StateMachineSideEffecting(dbg_origin, sideEffect, target);
	sideEffect = se;
}

StateMachineState *
StateMachineSideEffecting::optimise(SMScopes *scopes, const AllowableOptimisations &opt, bool *done_something)
{
	if (current_optimisation_gen == last_optimisation_gen || TIMEOUT)
		return this;
	last_optimisation_gen = current_optimisation_gen;
	if (!sideEffect) {
		*done_something = true;
		return target->optimise(scopes, opt, done_something);
	}

	if (target->type == StateMachineState::Terminal &&
	    ((StateMachineTerminal *)target)->res == scopes->smrs.cnst(smr_unreached)) {
		*done_something = true;
		return target;
	}
	if (sideEffect->type == StateMachineSideEffect::Unreached) {
		*done_something = true;
		return new StateMachineTerminal(dbg_origin, scopes->smrs.cnst(smr_unreached));
	}

	target = target->optimise(scopes, opt, done_something);
	StateMachineSideEffect *newSideEffect = this->sideEffect->optimise(scopes, opt);
	if (!newSideEffect)
		return target;
	if (newSideEffect != sideEffect)
		*done_something = true;
	sideEffect = newSideEffect;

	if (sideEffect->type == StateMachineSideEffect::AssertFalse &&
	    target->type == StateMachineState::SideEffecting &&
	    ((StateMachineSideEffecting *)target)->sideEffect &&
	    ((StateMachineSideEffecting *)target)->sideEffect->type == StateMachineSideEffect::EndAtomic) {
		StateMachineSideEffecting *t = (StateMachineSideEffecting *)target;
		assert(sideEffect->type != StateMachineSideEffect::EndAtomic);
		*done_something = true;
		return (new StateMachineSideEffecting(
				t->dbg_origin,
				t->sideEffect,
				new StateMachineSideEffecting(
					dbg_origin,
					sideEffect,
					t->target)))->optimise(scopes, opt, done_something);
	}

	if (sideEffect->type == StateMachineSideEffect::StartAtomic) {
		if (target->type == StateMachineState::SideEffecting) {
			StateMachineSideEffecting *t = (StateMachineSideEffecting *)target;
			if (t->sideEffect && t->sideEffect->type == StateMachineSideEffect::EndAtomic) {
				/* Remove empty atomic section */
				*done_something = true;
				return t->target;
			}

			if (t->sideEffect && t->sideEffect->type == StateMachineSideEffect::AssertFalse) {
				/* Pull non-memory-accesses out of
				 * atomic blocks whenever possible. */
				*done_something = true;
				return (new StateMachineSideEffecting(
						t->dbg_origin,
						t->sideEffect,
						new StateMachineSideEffecting(
							dbg_origin,
							sideEffect,
							t->target)))->optimise(scopes, opt, done_something);
			}
		} else if (target->type == StateMachineState::Terminal) {
			/* START_ATOMIC followed by a terminal is a
			 * bit pointless. */
			*done_something = true;
			return target;
		} else {
			/* It's a bifurcate i.e. we have
			   START_ATOMIC; if (x) a else b.
			   You might think we'd want to transform
			   that to

			   if (x) {
			      START_ATOMIC
			      a
			   } else { 
			      START_ATOMIC
			      b
			   }

			   which would shrink the size of the atomic
			   block, but we then get into an infinite
			   loop where the other analyses then go and
			   undo it.  That could be fixed, but it
			   wouldn't actually do any good: it'd only
			   matter if the first things in a and b were
			   END_ATOMICs, but in that case we'll already
			   merge across the condition and it's all
			   fine. */
		}
	}

	if (sideEffect->type == StateMachineSideEffect::StartFunction &&
	    target->type == StateMachineState::SideEffecting &&
	    ((StateMachineSideEffecting *)target)->sideEffect &&
	    ((StateMachineSideEffecting *)target)->sideEffect->type == StateMachineSideEffect::EndFunction) {
		/* No point in keeping an empty
		 * StartFunction/EndFunction block. */
		*done_something = true;
		return ((StateMachineSideEffecting *)target)->target;
	}

	if (sideEffect->type == StateMachineSideEffect::AssertFalse &&
	    target->type == StateMachineState::SideEffecting &&
	    ((StateMachineSideEffecting *)target)->sideEffect &&
	    ((StateMachineSideEffecting *)target)->sideEffect->type == StateMachineSideEffect::AssertFalse &&
	    ((StateMachineSideEffectAssertFalse *)((StateMachineSideEffecting *)target)->sideEffect)->reflectsActualProgram ==
	    ((StateMachineSideEffectAssertFalse *)sideEffect)->reflectsActualProgram) {
		/* Take:

		   assert(!x);
		   assert(!y);

		   and turn it into

		   assert(!x && !y) -> assert(!(x || y));
		*/
		*done_something = true;
		sideEffect = new StateMachineSideEffectAssertFalse(
			bbdd::Or(
				&scopes->bools,
				((StateMachineSideEffectAssertFalse *)sideEffect)->value,
				((StateMachineSideEffectAssertFalse *)((StateMachineSideEffecting *)target)->sideEffect)->value),
			((StateMachineSideEffectAssertFalse *)sideEffect)->reflectsActualProgram);
		sideEffect = sideEffect->optimise(scopes, opt);
		target = ((StateMachineSideEffecting *)target)->target;
	}

	if (sideEffect->type == StateMachineSideEffect::AssertFalse &&
	    target->type == StateMachineState::Terminal) {
		StateMachineSideEffectAssertFalse *se = (StateMachineSideEffectAssertFalse *)sideEffect;
		StateMachineTerminal *term = (StateMachineTerminal *)target;
		*done_something = true;
		return new StateMachineTerminal(
			dbg_origin,
			smrbdd::ifelse(
				&scopes->smrs,
				se->value,
				scopes->smrs.cnst(smr_unreached),
				term->res));
	}
	return this;
}

template <typename t, typename s> static bool
intersectSets(std::set<t, s> &out, const std::set<t, s> &inp)
{
	bool res = false;
	for (auto it1 = out.begin(); it1 != out.end(); ) {
		if (inp.count(*it1)) {
			it1++;
		} else {
			out.erase(it1++);
			res = true;
		}
	}
	return res;
}

#ifndef NDEBUG
void
StateMachine::sanityCheck(const MaiMap &mai, SMScopes *scopes) const
{
	/* These are expensive enough that we don't want them on
	   unconditionally even in !NDEBUG builds. */
	if (!debug_state_machine_sanity_checks)
		return;

	std::set<const StateMachineState *> allStates;
	enumStates(this, &allStates);
	for (auto it = allStates.begin(); it != allStates.end(); it++)
		(*it)->sanityCheck(scopes);

	struct {
		static visit_result HappensBefore(std::set<MemoryAccessIdentifier> *neededMais,
						  const IRExprHappensBefore *hb)
		{
			neededMais->insert(hb->before);
			neededMais->insert(hb->after);
			return visit_continue;
		}
		static visit_result Load(std::set<MemoryAccessIdentifier> *neededMais,
					 const StateMachineSideEffectLoad *smse)
		{
			neededMais->insert(smse->rip);
			return visit_continue;
		}
		static visit_result Store(std::set<MemoryAccessIdentifier> *neededMais,
					  const StateMachineSideEffectStore *smse)
		{
			neededMais->insert(smse->rip);
			return visit_continue;
		}
	} foo;
	static state_machine_visitor<std::set<MemoryAccessIdentifier> > visitor;
	visitor.irexpr.HappensBefore = foo.HappensBefore;
	visitor.Load = foo.Load;
	visitor.Store = foo.Store;
	std::set<MemoryAccessIdentifier> neededMais;
	visit_state_machine(&neededMais, &visitor, this);

	std::set<const CFGNode *> neededLabels;
	for (auto it = neededMais.begin(); it != neededMais.end(); it++) {
		for (auto it2 = mai.begin(*it); !it2.finished(); it2.advance())
			neededLabels.insert(it2.node());
	}

	std::queue<const CFGNode *> pending;
	for (auto it = cfg_roots.begin(); it != cfg_roots.end(); it++)
		pending.push(it->second);
	while (!pending.empty()) {
		const CFGNode *n = pending.front();
		pending.pop();
		neededLabels.erase(n);
		for (auto it = n->successors.begin(); it != n->successors.end(); it++)
			if (it->instr)
				pending.push(it->instr);
	}
	assert(neededLabels.empty());
}
#endif

MemoryAccessIdentifier
MaiMap::operator()(unsigned tid, const CFGNode *node)
{
	MemoryAccessIdentifier res(nextId, tid);
	nextId++;
	assert(!maiCorrespondence->count(res));
	(*maiCorrespondence)[res].push_back(node);
	return res;
}

IRExpr *
MaiMap::freeVariable(IRType ty, unsigned tid, const CFGNode *node, bool isUnique)
{
	return IRExpr_FreeVariable((*this)(tid, node), ty, isUnique);
}

void
MaiMap::print(FILE *f) const
{
	fprintf(f, "Memory access identifiers:\n");
	for (auto it = maiCorrespondence->begin(); it != maiCorrespondence->end(); it++) {
		fprintf(f, "\t%s -> {", it->first.name());
		bool n = false;
		for (auto it2 = it->second.begin(); it2 != it->second.end(); it2++) {
			if (n && !*it2)
				continue;
			if (it2 != it->second.begin())
				fprintf(f, ", ");
			if (*it2) {
				fprintf(f, "%s", (*it2)->label.name());
			} else {
				fprintf(f, "<null>");
				n = true;
			}
		}
		fprintf(f, "}\n");
	}
	fprintf(f, "Next id %d\n", nextId);
}

MaiMap *
MaiMap::parse(const std::map<CfgLabel, const CFGNode *> &labels, const char *buf, const char **suffix)
{
	if (!parseThisString("Memory access identifiers:\n", buf, &buf))
		return false;
	std::map<MemoryAccessIdentifier, std::vector<const CFGNode *> > *res =
		new std::map<MemoryAccessIdentifier, std::vector<const CFGNode *> >();
	while (1) {
		int nextId;
		if (parseThisString("Next id ", buf, &buf) &&
		    parseDecimalInt(&nextId, buf, suffix))
			return new MaiMap(nextId, res);
		MemoryAccessIdentifier mai(MemoryAccessIdentifier::uninitialised());
		if (!mai.parse(buf, &buf) ||
		    !parseThisString(" -> {", buf, &buf))
			break;
		std::vector<const CFGNode *> entry;
		if (!parseThisChar('}', buf, &buf)) {
			CfgLabel l(CfgLabel::uninitialised());
			if (parseThisString("<null>", buf, &buf)) {
				entry.push_back(NULL);
			} else {
				if (!l.parse(buf, &buf))
					break;
				auto it = labels.find(l);
				if (it != labels.end())
					entry.push_back(it->second);
			}
			while (!parseThisChar('}', buf, &buf)) {
				if (!parseThisString(", ", buf, &buf))
					goto failed;
				if (parseThisString("<null>", buf, &buf)) {
					entry.push_back(NULL);
				} else {
					if (!l.parse(buf, &buf))
						goto failed;
					auto it = labels.find(l);
					if (it != labels.end())
						entry.push_back(it->second);
				}
			}
		}
		if (!parseThisChar('\n', buf, &buf))
			break;
		auto it_did_insert = res->insert(std::pair<MemoryAccessIdentifier, std::vector<const CFGNode *> >(mai, entry));
		if (!it_did_insert.second)
			break;
	}
failed:
	delete res;
	return NULL;
}

MaiMap *
MaiMap::fromFile(const StateMachine *sm1, const StateMachine *sm2, const char *fname)
{
	std::map<CfgLabel, const CFGNode *> lookup;
	std::queue<const CFGNode *> pending;
	for (auto it = sm1->cfg_roots.begin(); it != sm1->cfg_roots.end(); it++)
		pending.push(it->second);
	if (sm2) {
		for (auto it = sm2->cfg_roots.begin(); it != sm2->cfg_roots.end(); it++)
			pending.push(it->second);
	}
	while (!pending.empty()) {
		const CFGNode *n = pending.front();
		pending.pop();
		auto it_did_insert = lookup.insert(std::pair<CfgLabel, const CFGNode *>(n->label, n));
		auto did_insert = it_did_insert.second;
		if (did_insert) {
			for (auto it = n->successors.begin(); it != n->successors.end(); it++)
				pending.push(it->instr);
		}
	}

	int fd = open(fname, O_RDONLY);
	if (fd < 0)
		err(1, "opening %s", fname);
	char *buf = readfile(fd);
	const char *suffix;
	MaiMap *res = parse(lookup, buf, &suffix);
	free(buf);
	return res;
}

MaiMap *
MaiMap::fromFile(const StateMachine *sm1, const char *fname)
{
	return fromFile(sm1, NULL, fname);
}

void
dumpStateMachine(const StateMachine *sm, const char *fname)
{
	FILE *f = fopen(fname, "w");
	printStateMachine(sm, f);
	fclose(f);
}

void
MaiMap::restrict(const std::set<const CFGNode *> &cfgNodes,
		 const std::set<MemoryAccessIdentifier> &mais)
{
	for (auto it = maiCorrespondence->begin();
	     it != maiCorrespondence->end();
		) {
		if (!mais.count(it->first)) {
			maiCorrespondence->erase(it++);
			continue;
		}
		for (auto it2 = it->second.begin(); it2 != it->second.end(); ) {
			if (cfgNodes.count(*it2)) {
				it2++;
			} else {
				it2 = it->second.erase(it2);
			}
		}
		it++;
	}
}

AllowableOptimisations
AllowableOptimisations::fromFile(std::set<DynAnalysisRip> *is, std::set<DynAnalysisRip> *nll,
				 AddressSpace *as, const char *path)
{
	int fd = open(path, O_RDONLY);
	if (fd < 0)
		err(1, "opening %s\n", path);
	char *content = readfile(fd);
	if (!content)
		err(1, "reading %s\n", path);
	close(fd);

	AllowableOptimisations res(1.0);
	const char *p;
	if (!res.parse(is, nll, as, content, &p))
		err(1, "parsing %s as AllowableOptimisations set", content);
	free(content);
	return res;
}

void
StateMachineBifurcate::prettyPrint(FILE *f, std::map<const StateMachineState *, int> &labels) const
{
	fprintf(f, "%s: if ()\n", dbg_origin.name());
	condition->prettyPrint(f);
	fprintf(f, "then: l%d\n else: l%d\n",
		labels[trueTarget], labels[falseTarget]);
}
bool
StateMachineBifurcate::parse(SMScopes *scopes, StateMachineBifurcate **out, const char *str, const char **suffix)
{
	VexRip origin;
	int targ1;
	int targ2;
	bbdd *condition;
	if (!parseVexRip(&origin, str, &str) ||
	    !parseThisString(": if ()", str, &str) ||
	    !bbdd::parse(&scopes->bools, &condition, str, &str) ||
	    !parseThisString("then: l", str, &str) ||
	    !parseDecimalInt(&targ1, str, &str) ||
	    !parseThisString(" else: l", str, &str) ||
	    !parseDecimalInt(&targ2, str, &str) ||
	    !parseThisChar('\n', str, suffix))
		return false;
	*out = new StateMachineBifurcate(origin,
					 condition,
					 (StateMachineState *)targ1,
					 (StateMachineState *)targ2);
	return true;
}

void
StateMachineTerminal::prettyPrint(FILE *f, std::map<const StateMachineState *, int> &) const
{
	fprintf(f, "%s: terminal:\n", dbg_origin.name());
	res->prettyPrint(f);
}
bool
StateMachineTerminal::parse(SMScopes *scopes, StateMachineTerminal **out, const char *str, const char **suffix)
{
	VexRip origin;
	smrbdd *res;
	if (!parseVexRip(&origin, str, &str) ||
	    !parseThisString(": terminal:", str, &str) ||
	    !smrbdd::parse(&scopes->smrs, &res, str, suffix))
		return false;
	*out = new StateMachineTerminal(origin, res);
	return true;
}

bool
parseSmr(StateMachineRes *out, const char *str, const char **suffix)
{
	if (parseThisString("crash", str, suffix)) {
		*out = smr_crash;
		return true;
	} else if (parseThisString("survive", str, suffix)) {
		*out = smr_survive;
		return true;
	} else if (parseThisString("unreached", str, suffix)) {
		*out = smr_unreached;
		return true;
	} else {
		return false;
	}
}

bool
SMScopes::read(const char *fname)
{
	int fd = open(fname, O_RDONLY);
	if (fd < 0)
		return -1;
	char *content = readfile(fd);
	close(fd);
	const char *end;
	bool res = parse(content, &end);
	free(content);
	return res;
}

void
SMScopes::prettyPrint(FILE *f) const
{
	ordering.prettyPrint(f);
}

bool
SMScopes::parse(const char *buf, const char **end)
{
	return ordering.parse(buf, end);
}

StateMachineState *
StateMachineTerminal::optimise(SMScopes *scopes, const AllowableOptimisations &opt, bool *)
{
	if (current_optimisation_gen == last_optimisation_gen)
		return this;
	last_optimisation_gen = current_optimisation_gen;

	set_res(simplifyBDD(&scopes->smrs, &scopes->bools, res, opt));
	return this;
}<|MERGE_RESOLUTION|>--- conflicted
+++ resolved
@@ -54,22 +54,7 @@
 		*done_something = true;
 		return trueTarget;
 	}
-<<<<<<< HEAD
-=======
-	if (trueTarget->type == StateMachineState::Terminal &&
-	    falseTarget->type == StateMachineState::Terminal) {
-		*done_something = true;
-		smrbdd *n = 
-			smrbdd::ifelse(
-				&scopes->smrs,
-				condition,
-				((StateMachineTerminal *)trueTarget)->res,
-				((StateMachineTerminal *)falseTarget)->res);
-		if (TIMEOUT)
-			return this;
-		return new StateMachineTerminal(dbg_origin, n);
-	}
->>>>>>> db1d6e01
+
 	set_condition(simplifyBDD(&scopes->bools, condition, opt));
 	if (TIMEOUT)
 		return this;
