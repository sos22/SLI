#include <sys/time.h>
#include <err.h>
#include <stdlib.h>

#include <map>
#include <queue>

#include <sqlite3.h>

#include "sli.h"
#include "oracle.hpp"
#include "simplify_irexpr.hpp"
#include "offline_analysis.hpp"
#include "typesdb.hpp"
#include "query_cache.hpp"

#include "libvex_prof.hpp"
#include "libvex_parse.h"

static bool
operator<(const InstructionSet &a, const InstructionSet &b)
{
	return a.rips < b.rips;
}

template <typename t> void
make_unique(std::vector<t> &v)
{
	std::sort(v.begin(), v.end());
	typename std::vector<t>::iterator it = std::unique(v.begin(), v.end());
	v.resize(it - v.begin());
}


unsigned long
hash_ulong_pair(const std::pair<unsigned long, unsigned long> &p)
{
	return p.first + p.second * 59;
}

#if 0
void
mergeUlongSets(gc_pair_ulong_set_t *dest, const gc_pair_ulong_set_t *src)
{
	for (gc_pair_ulong_set_t::iterator it = src->begin();
	     it != src->end();
	     it++)
		dest->set(it.key(), it.value());
}
#endif

template<typename t> void
operator |=(std::set<t> &x, const std::set<t> &y)
{
	for (typename std::set<t>::iterator it = y.begin();
	     it != y.end();
	     it++)
		x.insert(*it);
}

Oracle::LivenessSet Oracle::LivenessSet::everything(~0ul);
Oracle::LivenessSet Oracle::LivenessSet::argRegisters(
	0x01 | /* rax -- not strictly an arg register, but treated
	       as one for variadic functions. */
	0x02 | /* rcx */
	0x04 | /* rdx */
     /* 0x08 |    rbx */
	0x10 | /* rsp -- not an argument register, but almost certainly
		truly live on function entry */
     /* 0x20 |    rbp */
	0x40 | /* rsi */
	0x80 | /* rdi */
       0x100 | /* r8 */
       0x200 | /* r9 */
       0x400   /* r10 -- technically static chain rather than a true
		  argument, but they're the same thing for our
		  purposes. */
    /* 0x800 |   r11 */
	);

IRSB *
Oracle::getIRSBForRip(AddressSpace *as, const StaticRip &sr)
{
	return getIRSBForRip(as, VexRip::invent_vex_rip(sr.rip));
}

IRSB *
Oracle::getIRSBForRip(AddressSpace *as, const VexRip &sr)
{
	try {
		return as->getIRSBForAddress(ThreadRip::mk(STATIC_THREAD, sr));
	} catch (BadMemoryException e) {
		return NULL;
	}
}

IRSB *
Oracle::getIRSBForRip(const VexRip &vr)
{
	return getIRSBForRip(ms->addressSpace, vr);
}

Oracle::LivenessSet
Oracle::LivenessSet::use(Int offset)
{
	if (offset >= 8 * NR_REGS)
		return *this;
	else
		return LivenessSet(mask | (1ul << (offset / 8)));
}

Oracle::LivenessSet
Oracle::LivenessSet::define(threadAndRegister r)
{
	if (r.isTemp())
		return *this;
	if (r.asReg() >= 8 * NR_REGS)
		return *this;
	else
		return LivenessSet(mask & ~(1ul << (r.asReg() / 8)));
}

bool
Oracle::LivenessSet::isLive(Int offset) const
{
	if (offset >= 8 * NR_REGS)
		return true;
	else
		return !!(mask & (1ul << (offset / 8)));
}

const Oracle::PointerAliasingSet Oracle::PointerAliasingSet::notAPointer(1);
const Oracle::PointerAliasingSet Oracle::PointerAliasingSet::stackPointer(2);
const Oracle::PointerAliasingSet Oracle::PointerAliasingSet::nonStackPointer(4);
const Oracle::PointerAliasingSet Oracle::PointerAliasingSet::anything(7);

Oracle::ThreadRegisterAliasingConfiguration Oracle::ThreadRegisterAliasingConfiguration::functionEntryConfiguration(5.3f);
Oracle::ThreadRegisterAliasingConfiguration::ThreadRegisterAliasingConfiguration(float)
{
	/* On function entry, the only pointer to the current stack
	   frame should be in RSP.  Anythign else indicates that the
	   guest program is doing something non-C-like. */
	stackHasLeaked = false;
	for (int i = 0; i < NR_REGS; i++)
		v[i] = Oracle::PointerAliasingSet::notAPointer | Oracle::PointerAliasingSet::nonStackPointer;
	v[4] = Oracle::PointerAliasingSet::stackPointer; /* rsp */
}

Oracle::ThreadRegisterAliasingConfiguration Oracle::ThreadRegisterAliasingConfiguration::unknown(5.3f, 12);
Oracle::ThreadRegisterAliasingConfiguration::ThreadRegisterAliasingConfiguration(float, int)
{
	stackHasLeaked = true;
	for (int i = 0; i < NR_REGS; i++)
		v[i] = Oracle::PointerAliasingSet::anything;
}

void
Oracle::ThreadRegisterAliasingConfiguration::prettyPrint(FILE *f) const
{
       for (int i = 0; i < NR_REGS; i++)
               fprintf(f, "\t%8d: %s\n", i, v[i].name());
}

void
Oracle::findPreviousInstructions(std::vector<VexRip> &out)
{
	std::vector<VexRip> fheads;
	getDominators(crashedThread, ms, out, fheads);
}

static unsigned
getInstructionSize(AddressSpace *as, const StaticRip &rip)
{
	IRSB *irsb = Oracle::getIRSBForRip(as, rip);
	if (!irsb)
		return 0;
	assert(irsb->stmts[0]->tag == Ist_IMark);
	return ((IRStmtIMark *)irsb->stmts[0])->len;
}
unsigned
getInstructionSize(AddressSpace *as, const VexRip &rip)
{
	return getInstructionSize(as, StaticRip(rip));
}

bool
Oracle::functionCanReturn(const VexRip &rip)
{
#warning Horrible, horrible hack
	if (rip.unwrap_vexrip() == 0x768440 /* ut_dbg_assertion_failed */ ||
	    rip.unwrap_vexrip() == 0x7683e0 /* ut_dbg_stop_thread */)
		return false;
	else
		return true;
}

struct tag_hdr {
	int nr_loads;
	int nr_stores;
};

unsigned long
Oracle::fetchTagEntry(tag_entry *te, const Mapping &mapping, unsigned long offset)
{
	const struct tag_hdr *hdr = mapping.get<tag_hdr>(offset);
	if (!hdr)
		return 0;
	unsigned long sz = sizeof(*hdr);
	struct {
		void operator()(int nr_items, const Mapping &mapping,
				unsigned long offset, unsigned long *sz,
				std::set<DynAnalysisRip> &private_set,
				std::set<DynAnalysisRip> &shared_set) {
			for (int x = 0; x < nr_items; x++) {
				DynAnalysisRip buf;
				bool is_private;
				unsigned long s;
				TypesDb::parse_vexrip_canon(&buf, mapping, offset + *sz, &is_private, &s);
				*sz += s;
				if (is_private)
					private_set.insert(buf);
				else
					shared_set.insert(buf);
			}
		}
	} doit;

	doit(hdr->nr_loads, mapping, offset, &sz, te->private_loads, te->shared_loads);
	doit(hdr->nr_stores, mapping, offset, &sz, te->private_stores, te->shared_stores);

	return sz;
}

/* Try to find the RIPs of some stores which might conceivably have
   interfered with the observed load.  Stack accesses are not tracked
   by this mechanism. */
/* We do this using a profiling-based scheme.  There's some initial
   training phase during which we log, for every memory location, the
   set of loads and stores which access it, and we then just return
   the union of the store sets for all the locations whose load set
   includes the observed address. */
void
Oracle::findConflictingStores(StateMachineSideEffectLoad *smsel,
			      std::set<DynAnalysisRip> &out)
{
	std::vector<unsigned long> offsets;
	DynAnalysisRip dr(smsel->rip.rip.rip);
	type_index->findOffsets(dr, offsets);
	for (auto it = offsets.begin();
	     it != offsets.end();
	     it++) {
		tag_entry te;
		fetchTagEntry(&te, raw_types_database, *it);
		if (te.shared_loads.count(dr))
			out |= te.shared_stores;
	}
}

bool
Oracle::notInTagTable(StateMachineSideEffectMemoryAccess *access)
{
	__set_profiling(notInTagTable);
	std::vector<unsigned long> offsets;
	type_index->findOffsets(DynAnalysisRip(access->rip.rip.rip), offsets);
	return offsets.size() == 0;
}

bool
Oracle::hasConflictingRemoteStores(StateMachineSideEffectMemoryAccess *access)
{
	__set_profiling(hasConflictingRemoteStores);
	std::vector<unsigned long> offsets;
	DynAnalysisRip dr(access->rip.rip.rip);
	type_index->findOffsets(dr, offsets);
	for (auto it = offsets.begin(); it != offsets.end(); it++) {
		unsigned long offset = *it;
		const struct tag_hdr *hdr = raw_types_database.get<tag_hdr>(offset);
		if (!hdr)
			abort();
		if (hdr->nr_stores == 0)
			continue;

		/* We want to return true if the entry contains *any*
		   shared stores at all and the access matches with
		   either the shared store set or the shared load set.
		   Ideally, you'd check whether you have shared stores
		   first and then go and check the load set
		   afterwards, but the file format means that you have
		   to parse the load set first.  Meh. */
		bool relevant_load = false;
		offset += sizeof(*hdr);
		for (int x = 0; x < hdr->nr_loads; x++) {
			DynAnalysisRip buf;
			bool is_private;
			unsigned long s;
			TypesDb::parse_vexrip_canon(&buf, raw_types_database, offset, &is_private, &s);
			offset += s;
			if (!is_private && buf == dr) {
				/* You might think that we should
				   break out of the loop here.  Not
				   so: we need to parse all of the
				   loads to find the start of the
				   store set. */
				relevant_load = true;
			}
		}
		for (int x = 0; x < hdr->nr_stores; x++) {
			DynAnalysisRip buf;
			bool is_private;
			unsigned long s;
			TypesDb::parse_vexrip_canon(&buf, raw_types_database, offset, &is_private, &s);
			offset += s;
			if (!is_private && (relevant_load || buf == dr))
				return true;
		}
	}
	return false;
}

bool
Oracle::memoryAccessesMightAlias(const AllowableOptimisations &opt,
				 StateMachineSideEffectLoad *smsel,
				 StateMachineSideEffectStore *smses)
{
	__set_profiling(might_alias_load_store);
	std::vector<unsigned long> offsets;
	DynAnalysisRip smses_dr(smses->rip.rip.rip);
	DynAnalysisRip smsel_dr(smsel->rip.rip.rip);
	type_index->findOffsets(smses_dr, offsets);
	if (offsets.size() == 0) {
		if (!notInTagTable(smsel))
			return false;
		if (smsel->rip.rip.thread != smses->rip.rip.thread)
			return false;
		if (!definitelyNotEqual(smsel->addr, smses->addr, opt))
                        return true;
		else
			return false;
	} else if (notInTagTable(smsel))
		return false;

	static QueryCache<StateMachineSideEffectLoad, StateMachineSideEffectStore, bool> cache(__func__);
	int idx = cache.hash(smsel, smses);
	bool res;
	if (cache.query(smsel, smses, idx, &res))
		return res;

	if (definitelyNotEqual(smsel->addr, smses->addr, opt)) {
		cache.set(smsel, smses, idx, false);
		return false;
	}

	for (auto it = offsets.begin(); it != offsets.end(); it++) {
		unsigned long offset = *it;
		const struct tag_hdr *hdr = raw_types_database.get<tag_hdr>(offset);
		assert(hdr);
		unsigned long sz = sizeof(*hdr);
		struct {
			bool operator()(int nr_items,
					const DynAnalysisRip &desiredRip,
					const Mapping &mapping,
					unsigned long offset,
					unsigned long *sz)
			{
				bool res = false;
				for (int x = 0; x < nr_items; x++) {
					DynAnalysisRip buf;
					bool is_private;
					unsigned long s;
					TypesDb::parse_vexrip_canon(&buf, mapping, offset + *sz, &is_private, &s);
					*sz += s;
					if (buf == desiredRip)
						res = true;
				}
				return res;
			}
		} doit;

		if (doit(hdr->nr_loads, smsel_dr, raw_types_database, offset, &sz) &&
		    doit(hdr->nr_stores, smses_dr, raw_types_database, offset, &sz)) {
			cache.set(smsel, smses, idx, true);
			return true;
		}
	}
	cache.set(smsel, smses, idx, false);
	return false;
}

static void
intersect_sorted_vectors(std::vector<unsigned long> &out, const std::vector<unsigned long> &a,
			 const std::vector<unsigned long> &b)
{
	out.clear();
	out.reserve(std::min(a.size(), b.size()));

	auto it1 = a.begin();
	auto it2 = b.begin();

	while (1) {
		if (it1 == a.end() || it2 == b.end())
			break;
		unsigned long A = *it1;
		unsigned long B = *it2;
		if (A == B) {
			out.push_back(A);
			it1++;
			it2++;
		} else if (A < B) {
			it1++;
		} else {
			it2++;
		}
	}
}

bool
Oracle::memoryAccessesMightAliasCrossThread(const VexRip &load, const VexRip &store)
{
	__set_profiling(might_alias_cross_thread);
	std::vector<unsigned long> offsets_store;
	DynAnalysisRip smses_dr(store);
	type_index->findOffsets(smses_dr, offsets_store);
	if (offsets_store.size() == 0)
		return false;
	DynAnalysisRip smsel_dr(load);
	std::vector<unsigned long> offsets_load;
	type_index->findOffsets(smsel_dr, offsets_load);
	if (offsets_load.size() == 0)
		return false;
	std::sort(offsets_store.begin(), offsets_store.end());
	std::sort(offsets_load.begin(), offsets_load.end());
	std::vector<unsigned long> combinedOffsets;
	intersect_sorted_vectors(combinedOffsets, offsets_store, offsets_load);

	for (auto it = combinedOffsets.begin(); it != combinedOffsets.end(); it++) {
		unsigned long offset = *it;
		const struct tag_hdr *hdr = raw_types_database.get<tag_hdr>(offset);
		assert(hdr);
		unsigned long sz = sizeof(*hdr);
		struct {
			bool operator()(int nr_items,
					const DynAnalysisRip &desiredRip,
					const Mapping &mapping,
					unsigned long offset,
					unsigned long *sz)
			{
				bool res = false;
				for (int x = 0; x < nr_items; x++) {
					DynAnalysisRip buf;
					bool is_private;
					unsigned long s;
					TypesDb::parse_vexrip_canon(&buf, mapping, offset + *sz, &is_private, &s);
					*sz += s;
					if (buf == desiredRip)
						res = true;
				}
				return res;
			}
		} doit;

		if (doit(hdr->nr_loads, smsel_dr, raw_types_database, offset, &sz) &&
		    doit(hdr->nr_stores, smses_dr, raw_types_database, offset, &sz))
			return true;
	}
	return false;
}

bool
Oracle::memoryAccessesMightAlias(const AllowableOptimisations &opt,
				 StateMachineSideEffectLoad *smsel1,
				 StateMachineSideEffectLoad *smsel2)
{
	__set_profiling(memory_accesses_might_alias_load_load);
	std::vector<unsigned long> offsets;
	DynAnalysisRip dr1(smsel1->rip.rip.rip);
	DynAnalysisRip dr2(smsel2->rip.rip.rip);
	type_index->findOffsets(dr1, offsets);
	if (offsets.size() == 0) {
		if (!notInTagTable(smsel2))
			return false;
		if (smsel1->rip.rip.thread != smsel2->rip.rip.thread)
			return false;
		if (!definitelyNotEqual(smsel1->addr, smsel2->addr, opt))
			return true;
		else
			return false;
	} else if (notInTagTable(smsel2))
		return false;

	for (auto it = offsets.begin(); it != offsets.end(); it++) {
		tag_entry te;
		fetchTagEntry(&te, raw_types_database, *it);
		if ((te.shared_loads.count(dr2) || te.private_loads.count(dr2)) &&
		    (te.shared_loads.count(dr1) || te.private_loads.count(dr1)))
			return true;
	}
	return false;
}

bool
Oracle::memoryAccessesMightAlias(const AllowableOptimisations &opt,
				 StateMachineSideEffectStore *smses1,
				 StateMachineSideEffectStore *smses2)
{
	__set_profiling(memory_accesses_might_alias_store_store);
	std::vector<unsigned long> offsets;
	DynAnalysisRip dr1(smses1->rip.rip.rip);
	DynAnalysisRip dr2(smses2->rip.rip.rip);
	type_index->findOffsets(dr1, offsets);
	if (offsets.size() == 0) {
		if (!notInTagTable(smses2))
			return false;
		if (smses1->rip.rip.thread != smses2->rip.rip.thread)
			return false;
		if (!definitelyNotEqual(smses2->addr, smses1->addr, opt))
			return true;
		else
			return false;
	} else if (notInTagTable(smses2))
		return false;

	for (auto it = offsets.begin(); it != offsets.end(); it++) {
		tag_entry te;
		fetchTagEntry(&te, raw_types_database, *it);
		if ((te.shared_stores.count(dr2) || te.private_stores.count(dr2)) &&
		    (te.shared_stores.count(dr1) || te.private_stores.count(dr1)))
			return true;
	}
	return false;
}

void
Oracle::findRacingRips(StateMachineSideEffectLoad *smsel, std::set<DynAnalysisRip> &out)
{
	findConflictingStores(smsel, out);
}

void
Oracle::findRacingRips(StateMachineSideEffectStore *smses, std::set<DynAnalysisRip> &out)
{
	__set_profiling(findRacingRips__store);
	std::vector<unsigned long> offsets;
	DynAnalysisRip dr(smses->rip.rip.rip);
	type_index->findOffsets(dr, offsets);
	for (auto it = offsets.begin(); it != offsets.end(); it++) {
		tag_entry te;
		fetchTagEntry(&te, raw_types_database, *it);
		if (te.shared_stores.count(dr))
			out |= te.shared_loads;
	}
	return;
}

template <typename t>
class union_find {
public:
	struct entry {
		entry(const t &_parent, unsigned _d)
			: parent(_parent), depth(_d)
		{}
		entry() { abort(); /* shouldn't happen */ }
		t parent;
		unsigned depth;
	};
	std::map<t, entry> content;

	/* Check whether we know anything at all about x */
	bool present(t x) { return content.count(x) != 0; }

	/* Insert x into the structure as a singleton, if it's not
	   already present. */
	void insert(t x) { if (!present(x)) content.insert(std::pair<t, entry>(x, entry(x, 0))); }

	/* Insert x and y into the structure, if they're not present,
	   and then merge their containing sets. */
	void insert(t x, t y) {
		t xr = representative(x);
		t yr = representative(y);
		if (xr != yr) {
			entry &xe(content[xr]);
			entry &ye(content[yr]);
			if (xe.depth < ye.depth)
				xe.parent = yr;
			else
				ye.parent = xr;
		}
		assert(representative(x) == representative(y));
	}

	/* Find the representative for the set to which a given item
	   belongs.  Create the item as a singleton if it isn't
	   already present. */
	t representative(t x) {
		if (!present(x)) {
			insert(x);
			return x;
		}
		while (1) {
			assert(content.count(x) != 0);
			entry *e = &content[x];
			if (e->parent == x)
				return x;
			assert(content.count(e->parent) != 0);
			entry *pe = &content[e->parent];
			if (pe->parent.isValid())
				e->parent = pe->parent;
			x = e->parent;
		}
	}
};

void
findInstrSuccessorsAndCallees(AddressSpace *as,
			      const VexRip &rip,
			      std::vector<VexRip> &directExits,
			      gc_pair_VexRip_set_t *callees)
{
	__set_profiling(findInstrSuccessorsAndCallees);
	IRSB *irsb = Oracle::getIRSBForRip(as, rip);
	if (!irsb)
		return;
	int i;

	for (i = 1; i < irsb->stmts_used; i++) {
		if (irsb->stmts[i]->tag == Ist_IMark) {
			/* That's the end of this instruction */
			directExits.push_back(((IRStmtIMark *)irsb->stmts[i])->addr.rip);
			return;
		}
		if (irsb->stmts[i]->tag == Ist_Exit)
			directExits.push_back(((IRStmtExit *)irsb->stmts[i])->dst.rip);
	}

	/* If we get here then there are no other marks in the IRSB,
	   so we need to look at the fall through addresses. */
	if (irsb->jumpkind == Ijk_Call) {
		if (!irsb->next_is_const ||
		    irsb->next_const.rip.unwrap_vexrip() != __STACK_CHK_FAILED)
			directExits.push_back(extract_call_follower(irsb));
		/* Emit the target as well, if possible. */
		if (irsb->next_is_const)
			callees->set(std::pair<VexRip, VexRip>(rip, irsb->next_const.rip),
				     true);
		return;
	}

	if (irsb->jumpkind != Ijk_NoDecode &&
	    irsb->next_is_const) {
		directExits.push_back(irsb->next_const.rip);
	} else {
		/* Should really do something more clever here,
		   possibly based on dynamic analysis. */
	}
}

static void
findSuccessors(AddressSpace *as, VexRip rip, std::vector<VexRip> &out)
{
	gc_pair_VexRip_set_t *callees = new gc_pair_VexRip_set_t();
	findInstrSuccessorsAndCallees(as, rip, out, callees);
	for (auto it = callees->begin();
	     it != callees->end();
	     it++)
		out.push_back(it.key().second);
}

/* Try to group the RIPs into clusters which are likely to execute
 * together.  We'll eventually build state machines for each cluster,
 * rather than for individual RIPs. */
/* The mechanism used is a bit stupid: pick a RIP pretty much at
 * random out of the input set and create a new output set for it.  We
 * then explore the machine code from that address, and if we find any
 * other input RIPs we add them to the current output set.  If we find
 * a RIP which has already been assigned an output set then we merge
 * the relevant output sets. */
void
Oracle::clusterRips(const std::set<VexRip> &inputRips,
		    std::set<InstructionSet > &outputClusters)
{
	__set_profiling(clusterRips);
	union_find<VexRip> results;
#if 0
	std::set<unsigned long> explored;

	for (std::set<unsigned long>::const_iterator it = inputRips.begin();
	     it != inputRips.end();
	     it++) {
		unsigned long r = *it;
		assert(r);
		if (results.present(r))
			continue;

		results.insert(r);
		std::vector<VexRip> discoveredInstructions;
		discoveredInstructions.push_back(r);
		while (!discoveredInstructions.empty()) {
			unsigned long r2 = discoveredInstructions.back();
			discoveredInstructions.pop_back();
			if (!explored.count(r2))
				findSuccessors(ms->addressSpace, r2, discoveredInstructions);
			results.insert(r, r2);
			explored.insert(r2);
		}
	}
#else
	for (auto it = inputRips.begin();
	     it != inputRips.end();
	     it++) {
		VexRip item = *it;
		
		results.insert(item);

		/* Map from rips to the ``best'' depth we've visited
		 * with so far. */
		std::map<VexRip, int> visited;
		std::vector<std::pair<VexRip, int> > pending;
		pending.push_back(std::pair<VexRip, int>(item, 20));
		while (!pending.empty()) {
			std::pair<VexRip, int> next = pending.back();
			pending.pop_back();
			if (next.second == 0)
				continue;
			if (visited[next.first] >= next.second) {
				/* Okay, we've already been to this
				   instruction starting from this
				   root, so don't need to do anything
				   more. */
				continue;
			}
			visited.insert(next);
			if (inputRips.count(next.first) && next.first != item) {
				/* This root can reach another one of
				   the input instructions.  That means
				   that they need to be clustered.  Do
				   so. */
				results.insert(item, next.first);

				/* That's all we need to do: the bits
				   which are reachable from the
				   successor of this instruction will
				   be handled naturally when we take
				   it out of unprocessedRips.  That
				   might have already happened, in
				   which case we'll have already
				   handled everything.  Either way, we
				   don't need to do any more now. */
				continue;
			}

			/* Not already visited from this root, not
			 * another root -> have to do it the hard
			 * way. */
			std::vector<VexRip> s;
			findSuccessors(ms->addressSpace, next.first, s);
			for (auto it2 = s.begin();
			     it2 != s.end();
			     it2++)
				pending.push_back(std::pair<VexRip, int>(*it2, next.second - 1));
		}
	}
#endif

	/* Now explode the union-find structure into a set of sets. */
	std::set<VexRip> unprocessedInput(inputRips);
	while (!unprocessedInput.empty()) {
		VexRip r = *unprocessedInput.begin();

		InstructionSet thisSet;
		VexRip representative = results.representative(r);
		for (auto it = unprocessedInput.begin();
		     it != unprocessedInput.end();
			) {
			if (results.representative(*it) == representative) {
				thisSet.rips.insert(*it);
				unprocessedInput.erase(it++);
			} else {
				it++;
			}
		}
		outputClusters.insert(thisSet);
	}
}

void
Oracle::loadTagTable(const char *path)
{
	__set_profiling(loadTagTable);

	if (raw_types_database.init(path) < 0)
		err(1, "opening %s as raw types database", path);
	char *idx_path = my_asprintf("%s.idx", path);
	type_index = new TypesDb(idx_path);
	free(idx_path);
}

template <typename t>
bool
vector_contains(const std::vector<t> &v, const t &val)
{
	for (typename std::vector<t>::const_iterator it = v.begin();
	     it != v.end();
	     it++)
		if (*it == val)
			return true;
	return false;
}

void
Oracle::calculateRegisterLiveness(VexPtr<Oracle> &ths,
				  GarbageCollectionToken token)
{
	bool done_something;
	unsigned long changed;
	unsigned long unchanged;
	std::vector<StaticRip> functions;

	do {
		changed = 0;
		unchanged = 0;
		done_something = false;
		ths->getFunctions(functions);
		for (auto it = functions.begin();
		     it != functions.end();
		     it++) {
			LibVEX_maybe_gc(token);
			bool this_did_something = false;
			Function f(*it);
			f.calculateRegisterLiveness(ths->ms->addressSpace, &this_did_something);
			if (this_did_something)
				changed++;
			else
				unchanged++;
			done_something |= this_did_something;
			printf("Liveness: Done %zd/%zd functions\n",
			       it - functions.begin(),
			       functions.size());
		}
		printf("Register liveness progress: %ld/%ld\n", changed, changed+unchanged);
	} while (done_something);
}

void
Oracle::calculateRbpToRspOffsets(VexPtr<Oracle> &ths, GarbageCollectionToken token)
{
	std::vector<StaticRip> functions;
	ths->getFunctions(functions);
	for (auto it = functions.begin();
	     it != functions.end();
	     it++) {
		LibVEX_maybe_gc(token);
		Function f(*it);
		f.calculateRbpToRspOffsets(ths->ms->addressSpace, ths);
		printf("RBP map: Done %zd/%zd functions\n",
		       it - functions.begin(),
		       functions.size());
	}
}

void
Oracle::calculateAliasing(VexPtr<Oracle> &ths, GarbageCollectionToken token)
{
	bool done_something;
	std::vector<StaticRip> functions;

	ths->getFunctions(functions);
	for (auto it = functions.begin();
	     it != functions.end();
	     it++) {
		LibVEX_maybe_gc(token);
		Function f(*it);
<<<<<<< HEAD
		if (!f.aliasingConfigCorrect()) {
			do {
				done_something = false;
				f.calculateAliasing(ths->ms->addressSpace, &done_something, ths);
			} while (done_something);
			f.setAliasingConfigCorrect(true);
		}
=======
		do {
			done_something = false;
			f.calculateAliasing(ths->ms->addressSpace, &done_something);
		} while (done_something);
		f.setAliasingConfigCorrect(true);
>>>>>>> 1577a4fd
		printf("Aliasing: Done %zd/%zd functions\n",
		       it - functions.begin(),
		       functions.size());
	}
}

static Oracle::LivenessSet
irexprUsedValues(Oracle::LivenessSet old, IRExpr *w)
{
	if (!w)
		return old;
	class _ : public IRExprTransformer {
	public:
		Oracle::LivenessSet old;
		IRExpr *transformIex(IRExprGet *e) {
			if (!e->reg.isTemp())
				old = old.use(e->reg.asReg());
			return IRExprTransformer::transformIex(e);
		}
		_(Oracle::LivenessSet &_old)
			: old(_old)
		{}
	} t(old);
	t.doit(w);
	return t.old;
}

static Oracle::PointerAliasingSet
irexprAliasingClass(IRExpr *expr,
		    const Oracle::RegisterAliasingConfiguration &config,
		    std::map<threadAndRegister, Oracle::PointerAliasingSet, threadAndRegister::fullCompare> *temps)
{
	if (expr->type() != Ity_I64)
		/* Not a 64 bit value -> not a pointer */
		return Oracle::PointerAliasingSet::notAPointer;

	switch (expr->tag) {
	case Iex_Get: {
		IRExprGet *e = (IRExprGet *)expr;
		if (e->reg.isTemp()) {
			if (!temps)
				return Oracle::PointerAliasingSet::anything;
			auto it = temps->find(e->reg);
			assert(it != temps->end());
			return it->second;
		} else {
			return config.lookupRegister(e->reg);
		}
	}
	case Iex_Const:
		return Oracle::PointerAliasingSet::notAPointer | Oracle::PointerAliasingSet::nonStackPointer;
	case Iex_Unop:
		switch (((IRExprUnop *)expr)->op) {
		case Iop_1Uto8:
		case Iop_8Uto64:
		case Iop_8Sto64:
		case Iop_16Uto64:
		case Iop_16Sto64:
		case Iop_32Uto64:
		case Iop_32Sto64:
		case Iop_64to32:
		case Iop_128to64:
		case Iop_128HIto64:
		case Iop_V128to64:
		case Iop_V128HIto64:
		case Iop_Not64:
			return Oracle::PointerAliasingSet::notAPointer;
		default:
			break;
		}
		break;
	case Iex_Binop: {
		IRExprBinop *e = (IRExprBinop *)expr;
		Oracle::PointerAliasingSet a1 = irexprAliasingClass(
			e->arg1,
			config,
			temps);
		Oracle::PointerAliasingSet a2 = irexprAliasingClass(
			e->arg2,
			config,
			temps);
		switch (e->op) {
		case Iop_Sub64:
			/* x - y is a pointer to zone A if x is a
			 * pointer to zone A and y is not a pointer of
			 * any sort.  Otherwise, it's just not a
			 * pointer. */ {
			if (a2 & Oracle::PointerAliasingSet::notAPointer) {
				Oracle::PointerAliasingSet res = a1;
				if (a2 & (Oracle::PointerAliasingSet::stackPointer |
					  Oracle::PointerAliasingSet::nonStackPointer))
					res = res | Oracle::PointerAliasingSet::notAPointer;
				return res;
			} else {
				return Oracle::PointerAliasingSet::notAPointer;
			}
		}
		case Iop_Add64:
		case Iop_And64:
		case Iop_Xor64:
		case Iop_Or64:
			return a1 | a2;
		case Iop_Shl64:
		case Iop_Shr64:
		case Iop_Sar64:
		case Iop_Mul64:
		case Iop_MullU32:
		case Iop_MullS32:
		case Iop_F64toI64:
		case Iop_32HLto64:
		case Iop_DivModU64to32:
		case Iop_DivModS64to32:
		case Iop_Add32:
		case Iop_And32:
			return Oracle::PointerAliasingSet::notAPointer;
		default:
			break;
		}
		break;
	}
	case Iex_Mux0X: {
		IRExprMux0X *e = (IRExprMux0X *)expr;
		return irexprAliasingClass(e->expr0,
					   config,
					   temps) |
			irexprAliasingClass(e->exprX,
					    config,
					    temps);
	}
	case Iex_Associative: {
		IRExprAssociative *e = (IRExprAssociative *)expr;
		switch (e->op) {
		case Iop_Add64:
		case Iop_And64:
		{
			for (int i = 0; i < e->nr_arguments; i++) {
				if (e->contents[i]->tag != Iex_Const) {
					Oracle::PointerAliasingSet res = 
						irexprAliasingClass(e->contents[i],
								    config,
								    temps);
					for (int j = i + 1; j < e->nr_arguments; j++) {
						if (e->contents[j]->tag != Iex_Const)
							res = res | 
								irexprAliasingClass(e->contents[j],
										    config,
										    temps);
					}
					if (!(res & Oracle::PointerAliasingSet::anything))
						return Oracle::PointerAliasingSet::notAPointer;
					else
						return res;
				}
			}
			return Oracle::PointerAliasingSet::notAPointer;
		}
		case Iop_Add32:
		case Iop_And32:
		case Iop_And16:
			return Oracle::PointerAliasingSet::notAPointer;
		default:
			break;
		}
		break;
	}

	case Iex_CCall: {
		IRExprCCall *e = (IRExprCCall *)expr;
		if (!strcmp(e->cee->name, "amd64g_calculate_rflags_c") ||
		    !strcmp(e->cee->name, "amd64g_calculate_rflags_all"))
			return Oracle::PointerAliasingSet::notAPointer;
		break;
	}

	case Iex_ClientCall: {
		IRExprClientCall *e = (IRExprClientCall *)expr;
		bool mightReturnStack = false;
		for (int x = 0; !mightReturnStack && e->args[x]; x++) {
			if (irexprAliasingClass(e->args[x],
						config,
						temps) &
			    Oracle::PointerAliasingSet::stackPointer)
				mightReturnStack = true;
		}
		if (mightReturnStack)
			return Oracle::PointerAliasingSet::anything;
		else
			return Oracle::PointerAliasingSet::notAPointer |
				Oracle::PointerAliasingSet::nonStackPointer;
	}
						
	default:
		break;
	}
	fprintf(_logfile, "Don't know how to compute aliasing sets for ");
	ppIRExpr(expr, _logfile);
	fprintf(_logfile, "\n");
	return Oracle::PointerAliasingSet::anything;
}

bool
Oracle::RegisterAliasingConfiguration::mightPointOutsideStack(IRExpr *a) const
{
	PointerAliasingSet as = irexprAliasingClass(a, *this, NULL);
	if (as & PointerAliasingSet::nonStackPointer)
		return true;
	else
		return false;
}

bool
Oracle::RegisterAliasingConfiguration::ptrsMightAlias(IRExpr *a, IRExpr *b) const
{
	return irexprAliasingClass(a, *this, NULL) &
		irexprAliasingClass(b, *this, NULL) &
		~PointerAliasingSet::notAPointer;
}

Oracle::ThreadRegisterAliasingConfiguration
Oracle::getAliasingConfigurationForRip(const StaticRip &rip)
{
	Function f(rip);
	return f.aliasConfigOnEntryToInstruction(rip);
}
Oracle::ThreadRegisterAliasingConfiguration
Oracle::getAliasingConfigurationForRip(const VexRip &rip)
{
	return getAliasingConfigurationForRip(StaticRip(rip));
}

struct cg_header {
	unsigned long rip;
	unsigned long nr;
};

void
Oracle::loadCallGraph(VexPtr<Oracle> &ths, const char *fname, GarbageCollectionToken token)
{
	__set_profiling(oracle_load_call_graph);

	callgraph_t callgraph; 
	std::vector<StaticRip> roots;
	FILE *f = fopen(fname, "r");
	while (!feof(f)) {
		callgraph_entry ce;
		bool is_call;
		DynAnalysisRip branch_rip;
		auto res = TypesDb::read_vexrip_noncanon(f, &branch_rip, ths->ms->addressSpace, &is_call);
		if (res == TypesDb::read_vexrip_error) {
			if (feof(f))
				break;
			err(1, "reading rip from %s", fname);
		}
		unsigned nr_callees;
		if (fread(&nr_callees, sizeof(nr_callees), 1, f) != 1)
			err(1, "reading number of callees from %s\n", fname);
		bool is_first = true;
		is_call = false;
		for (unsigned x = 0; x < nr_callees; x++) {
			unsigned long callee;
			bool ic;
			if (fread(&callee, sizeof(callee), 1, f) != 1)
				err(1, "reading callee rip from %s", fname);
			if (callee & (1ul << 63)) {
				ic = true;
				callee &= ~(1ul << 63);
			} else {
				ic = false;
			}
			if (is_first) {
				is_call = ic;
				is_first = false;
			} else {
				assert(is_call == ic);
			}
			ce.targets.insert(callee);
		}

		ce.is_call = is_call;
		if (branch_rip.isValid())
			callgraph[StaticRip(branch_rip)] = ce;

		if (ce.is_call) {
			for (auto it = ce.targets.begin(); it != ce.targets.end(); it++)
				roots.push_back(StaticRip(*it));
		}
	}

	fclose(f);

	make_unique(roots);
	Oracle::discoverFunctionHeads(ths, roots, callgraph, token);
}

void
Oracle::findPossibleJumpTargets(const StaticRip &rip,
				const callgraph_t &callgraph_table,
				std::vector<StaticRip> &output)
{
	auto it = callgraph_table.find(rip);
	if (it == callgraph_table.end())
		return;

	output.reserve(it->second.targets.size());
	for (auto it2 = it->second.targets.begin(); it2 != it->second.targets.end(); it2++)
		output.push_back(StaticRip(*it2));
}

void
Oracle::findPreviousInstructions(std::vector<VexRip> &output,
				 const VexRip &rip)
{
	StaticRip sr(functionHeadForInstruction(StaticRip(rip)));
	if (!sr.rip) {
		fprintf(_logfile, "No function for %s\n", rip.name());
		return;
	}
	Function f(sr);

	/* Build the shortest path from the start of the function to
	   the desired rip using Dijkstra's algorithm.  */
	/* Distance from start of function to key.  Non-present keys
	 * should be assumed to have an infinite length. */
	std::map<StaticRip, unsigned> pathLengths;
	/* Predecessor on best path from start to key. */
	std::map<StaticRip, StaticRip> predecessors; 
	/* We push stuff in here when we discover a new shortest path
	   to that node. */
	std::priority_queue<std::pair<unsigned, StaticRip> > grey;

	pathLengths[f.rip] = 0;
	grey.push(std::pair<unsigned, StaticRip>(0, f.rip));
	while (!grey.empty()) {
		std::pair<unsigned, StaticRip> e(grey.top());
		grey.pop();

		assert(pathLengths.count(e.second));
		unsigned p = pathLengths[e.second] + 1;
		std::vector<StaticRip> successors;
		f.getSuccessors(e.second, successors);
		for (auto it = successors.begin();
		     it != successors.end();
		     it++) {
			if (!pathLengths.count(*it) || pathLengths[*it] >= p) {
				pathLengths[*it] = p;
				predecessors[*it] = e.second;
				grey.push(std::pair<unsigned, StaticRip>(p, *it));
			}
		}
	}
	
	if (!predecessors.count(StaticRip(rip))) {
		/* This can happen if the information from the oracle
		   is inconsistent. */
		fprintf(_logfile, "Dijkstra failed in %s\n", __func__);
		return;
	}

	for (auto i = predecessors[StaticRip(rip)]; i.rip != 0; i = predecessors[i])
		output.push_back(i.makeVexRip(rip));
}

static sqlite3 *_database;

static void
create_index(const char *name, const char *table, const char *field)
{
	char *s = my_asprintf("CREATE INDEX %s ON %s (%s)", name, table, field);
	sqlite3_exec(_database, s, NULL, NULL, NULL);
	free(s);
}

static sqlite3 *
database(void)
{
	int rc;

	if (_database)
		return _database;
	
	rc = sqlite3_open_v2("static.db", &_database, SQLITE_OPEN_READONLY, NULL);
	if (rc == SQLITE_OK) {
		/* Return existing database */
		goto disable_journalling;
	}

	/* Create new database */
	rc = sqlite3_open_v2("static.db", &_database, SQLITE_OPEN_READWRITE|SQLITE_OPEN_CREATE, NULL);
	assert(rc == SQLITE_OK);

	rc = sqlite3_exec(_database,
			  "CREATE TABLE instructionAttributes (rip INTEGER UNIQUE NOT NULL, liveOnEntry INTEGER,"
			  "alias0 INTEGER,"
			  "alias1 INTEGER,"
			  "alias2 INTEGER,"
			  "alias3 INTEGER,"
			  "alias4 INTEGER,"
			  "alias5 INTEGER,"
			  "alias6 INTEGER,"
			  "alias7 INTEGER,"
			  "alias8 INTEGER,"
			  "alias9 INTEGER,"
			  "alias10 INTEGER,"
			  "alias11 INTEGER,"
			  "alias12 INTEGER,"
			  "alias13 INTEGER,"
			  "alias14 INTEGER,"
			  "alias15 INTEGER,"
			  "stackHasLeaked INTEGER," /* 0 or NULL -> false, 1 -> true */
			  "rbpToRspDeltaState INTEGER NOT NULL DEFAULT 0,"  /* 0 -> unknown, 1 -> known, 2 -> incalculable */
			  "rbpToRspDelta INTEGER NOT NULL DEFAULT 0,"
			  "functionHead INTEGER NOT NULL)",
			  NULL,
			  NULL,
			  NULL);
	assert(rc == SQLITE_OK);
	rc = sqlite3_exec(_database, "CREATE TABLE fallThroughRips (rip INTEGER, dest INTEGER)", NULL, NULL, NULL);
	assert(rc == SQLITE_OK);
	rc = sqlite3_exec(_database, "CREATE TABLE callSuccRips (rip INTEGER, dest INTEGER)", NULL, NULL, NULL);
	assert(rc == SQLITE_OK);
	rc = sqlite3_exec(_database, "CREATE TABLE branchRips (rip INTEGER, dest INTEGER)", NULL, NULL, NULL);
	assert(rc == SQLITE_OK);
	rc = sqlite3_exec(_database, "CREATE TABLE callRips (rip INTEGER, dest INTEGER)", NULL, NULL, NULL);
	assert(rc == SQLITE_OK);
	rc = sqlite3_exec(_database, "CREATE TABLE returnRips (rip INTEGER, dest INTEGER)", NULL, NULL, NULL);
	assert(rc == SQLITE_OK);
	rc = sqlite3_exec(_database, "CREATE TABLE functionAttribs (functionHead INTEGER PRIMARY KEY, registerLivenessCorrect INTEGER NOT NULL, rbpOffsetCorrect INTEGER NOT NULL, aliasingCorrect INTEGER NOT NULL)",
			  NULL, NULL, NULL);
	assert(rc == SQLITE_OK);

	/* Bit of a hack: use this to stash a flag saying whether we
	   believe we've found all function heads already. */
	rc = sqlite3_exec(_database, "CREATE TABLE doneFindFunctionHeads (doneit INTEGER)",
			  NULL, NULL, NULL);
	assert(rc == SQLITE_OK);

disable_journalling:
	/* All of the information in the database can be regenerated
	   by just blowing it away and starting over, so there's not
	   much point in doing lots of journaling and fsync()
	   operations. */
	rc = sqlite3_exec(_database, "PRAGMA journal_mode = OFF", NULL, NULL, NULL);
	assert(rc == SQLITE_OK);
	rc = sqlite3_exec(_database, "PRAGMA synchronous = OFF", NULL, NULL, NULL);
	assert(rc == SQLITE_OK);

	return _database;
}

static sqlite3_stmt *
prepare_statement(const char *stmt)
{
	int rc;
	sqlite3_stmt *res;
	rc = sqlite3_prepare_v2(
		database(),
		stmt,
		-1,
		&res,
		NULL);
	assert(rc == SQLITE_OK);
	return res;
}

static void
extract_int64_column(sqlite3_stmt *stmt, int column, std::vector<unsigned long> &out)
{
	int rc;
	while ((rc = sqlite3_step(stmt)) == SQLITE_ROW) {
		assert(sqlite3_column_type(stmt, column) == SQLITE_INTEGER);
		out.push_back(sqlite3_column_int64(stmt, column));
	}
	assert(rc == SQLITE_DONE);
	sqlite3_reset(stmt);
}

static void
extract_oraclerip_column(sqlite3_stmt *stmt, int column, std::vector<StaticRip> &out)
{
	int rc;
	while ((rc = sqlite3_step(stmt)) == SQLITE_ROW) {
		assert(sqlite3_column_type(stmt, column) == SQLITE_INTEGER);
		out.push_back(StaticRip(sqlite3_column_int(stmt, column)));
	}
	assert(rc == SQLITE_DONE);
	sqlite3_reset(stmt);
}

static void
bind_int64(sqlite3_stmt *stmt, int idx, unsigned long val)
{
	int rc;
	rc = sqlite3_bind_int64(stmt, idx, val);
	assert(rc == SQLITE_OK);
}

static void
bind_oraclerip(sqlite3_stmt *stmt, int idx, const StaticRip &rip)
{
	bind_int64(stmt, idx, rip.rip);
}

static void
drop_index(const char *name)
{
	char *s = my_asprintf("DROP INDEX %s", name);
	sqlite3_exec(database(), s, NULL, NULL, NULL);
	free(s);
}

static int
_functionHeadsCorrect(void *_ctxt, int, char **, char **)
{
	bool *flag = (bool *)_ctxt;
	*flag = true;
	return 0;
}
static bool
functionHeadsCorrect(void)
{
	bool flag = false;
	int rc;

	rc = sqlite3_exec(database(), "SELECT * FROM doneFindFunctionHeads",
			  _functionHeadsCorrect, &flag, NULL);
	assert(rc == SQLITE_OK);
	return flag;
}

static void
setFunctionHeadsCorrect(void)
{
	int rc;
	rc = sqlite3_exec(database(), "INSERT INTO doneFindFunctionHeads VALUES (1)",
			  NULL, NULL, NULL);
	assert(rc == SQLITE_OK);
}

void
Oracle::discoverFunctionHeads(VexPtr<Oracle> &ths, std::vector<StaticRip> &heads, const callgraph_t &callgraph, GarbageCollectionToken token)
{
	if (!functionHeadsCorrect()) {
		drop_index("branchDest");
		drop_index("callDest");
		drop_index("fallThroughDest");
		drop_index("callSuccDest");
		drop_index("returnDest");
		drop_index("branchRip");
		drop_index("callRip");
		drop_index("fallThroughRip");
		drop_index("callSuccRip");
		drop_index("instructionAttributesFunctionHead");
		drop_index("instructionAttributesRip");

		struct timeval start;
		gettimeofday(&start, NULL);
		std::set<StaticRip> visited;
		int cntr = 0;
		printf("Discovering function heads...\n");
		sqlite3_exec(database(), "BEGIN TRANSACTION", NULL, NULL, NULL);
		while (!heads.empty()) {
			StaticRip head(heads.back());
			heads.pop_back();
			if (visited.count(head))
				continue;
			visited.insert(head);
			ths->discoverFunctionHead(head, heads, callgraph);
			if (cntr++ % 100 == 0) {
				struct timeval now;
				gettimeofday(&now, NULL);
				now.tv_sec -= start.tv_sec;
				now.tv_usec -= start.tv_usec;
				if (now.tv_usec < 0) {
					now.tv_usec += 1e6;
					now.tv_sec--;
				}
				printf("%zd heads left; %d discovered in %ld.%06ld.\r", heads.size(), cntr,
				       now.tv_sec, now.tv_usec);
				fflush(stdout);
				sqlite3_exec(database(), "END TRANSACTION", NULL, NULL, NULL);
				sqlite3_exec(database(), "BEGIN TRANSACTION", NULL, NULL, NULL);
			}
			LibVEX_maybe_gc(token);
		}
		sqlite3_exec(database(), "END TRANSACTION", NULL, NULL, NULL);
		printf("Done discovering function heads\n");
		setFunctionHeadsCorrect();

		create_index("branchDest", "branchRips", "dest");
		create_index("callDest", "callRips", "dest");
		create_index("fallThroughDest", "fallThroughRips", "dest");
		create_index("callSuccDest", "callSuccRips", "dest");
		create_index("branchRip", "branchRips", "rip");
		create_index("callRip", "callRips", "rip");
		create_index("fallThroughRip", "fallThroughRips", "rip");
		create_index("callSuccRip", "callSuccRips", "rip");
		create_index("instructionAttributesFunctionHead", "instructionAttributes", "functionHead");
		create_index("instructionAttributesRip", "instructionAttributes", "rip");

		ths->buildReturnAddressTable();
		create_index("returnDest", "returnRips", "dest");
	}

	printf("Calculate register liveness...\n");
	calculateRegisterLiveness(ths, token);
	printf("Calculate aliasing map...\n");
	calculateAliasing(ths, token);
	printf("Calculate RBP map...\n");
	calculateRbpToRspOffsets(ths, token);
	printf("Done static analysis phase\n");
}

void
Oracle::buildReturnAddressTable()
{
	static sqlite3_stmt *stmt1, *stmt2, *stmt3;
	std::vector<StaticRip> returnInstructions;
	int rc;

	if (!stmt1)
		stmt1 = prepare_statement("SELECT rip FROM returnRips WHERE dest = 0");
	extract_oraclerip_column(stmt1, 0, returnInstructions);

	if (!stmt2)
		stmt2 = prepare_statement("DELETE FROM returnRips");
	rc = sqlite3_step(stmt2);
	assert(rc == SQLITE_DONE);
	sqlite3_reset(stmt2);

	printf("Building return address table\n");
	if (!stmt3)
		stmt3 = prepare_statement("INSERT INTO returnRips (rip, dest) VALUES (?, ?)");

	for (auto it = returnInstructions.begin();
	     it != returnInstructions.end();
	     it++) {
		std::set<StaticRip> headsProcessed;
		std::vector<StaticRip> toProcess;
		toProcess.push_back(*it);
		while (!toProcess.empty()) {
			StaticRip head(functionHeadForInstruction(toProcess.back()));
			toProcess.pop_back();
			if (headsProcessed.count(head))
				continue;
			headsProcessed.insert(head);
			std::vector<StaticRip> callers;
			Function(head).addPredecessorsCall(head, callers);
			for (auto it2 = callers.begin(); it2 != callers.end(); it2++) {
				/* *it2 is the address of a call
				   instruction which we might be
				   returning from.  The return address
				   is the end of that call
				   instruction. */
				StaticRip returnAddress(
					it2->rip + getInstructionSize(ms->addressSpace, *it2));
				bind_oraclerip(stmt3, 1, *it);
				bind_oraclerip(stmt3, 2, returnAddress);
				rc = sqlite3_step(stmt3);
				assert(rc == SQLITE_DONE);
				sqlite3_reset(stmt3);
			}

			/* Non-call predecessors of a function head
			   might be tail calls.  Add them to the queue
			   so that we process them later. */
			Function(head).addPredecessorsNonCall(head, toProcess);
		}
	}
	printf("Finished building return address table\n");
}

Oracle::LivenessSet
Oracle::Function::liveOnEntry(const StaticRip &rip, bool isHead)
{
	static sqlite3_stmt *stmt;
	int rc;

	if (!stmt)
		stmt = prepare_statement("SELECT liveOnEntry FROM instructionAttributes WHERE rip = ?");
	bind_oraclerip(stmt, 1, rip);
	rc = sqlite3_step(stmt);
	assert(rc == SQLITE_DONE || rc == SQLITE_ROW);
	if (rc == SQLITE_DONE || sqlite3_column_type(stmt, 0) == SQLITE_NULL) {
		/* Still using default live set for this isntruction. */
		sqlite3_reset(stmt);
		if (isHead)
			return Oracle::LivenessSet::argRegisters;
		else
			return Oracle::LivenessSet();
	}
	unsigned long r;
	r = sqlite3_column_int64(stmt, 0);
	rc = sqlite3_step(stmt);
	assert(rc == SQLITE_DONE);
	sqlite3_reset(stmt);
	return LivenessSet(r);
}

Oracle::ThreadRegisterAliasingConfiguration
Oracle::Function::aliasConfigOnEntryToInstruction(const StaticRip &rip, bool *b)
{
	static sqlite3_stmt *stmt;
	int rc;

	if (!stmt)
		stmt = prepare_statement(
			"SELECT alias0, alias1, alias2, alias3, alias4, alias5, alias6, alias7, alias8, alias9, alias10, alias11, alias12, alias13, alias14, alias15, stackHasLeaked FROM instructionAttributes WHERE rip = ?");
	bind_oraclerip(stmt, 1, rip);
	rc = sqlite3_step(stmt);
	assert(rc == SQLITE_DONE || rc == SQLITE_ROW);
	if (rc == SQLITE_DONE) {
		sqlite3_reset(stmt);
		*b = false;
		return ThreadRegisterAliasingConfiguration::unknown;
	}
	int i;
	ThreadRegisterAliasingConfiguration res;
	for (i = 0; i < NR_REGS; i++) {
		unsigned long r;
		if (sqlite3_column_type(stmt, i) == SQLITE_NULL) {
			r = 0;
		} else {
			assert(sqlite3_column_type(stmt, i) == SQLITE_INTEGER);
			r = sqlite3_column_int64(stmt, i);
		}
		res.v[i] = PointerAliasingSet(r);
	}
	if (sqlite3_column_type(stmt, i) == SQLITE_NULL) {
		res.stackHasLeaked = false;
	} else {
		assert(sqlite3_column_type(stmt, i) == SQLITE_INTEGER);
		unsigned long r = sqlite3_column_int64(stmt, i);
		assert(r == 0 || r == 1);
		if (r)
			res.stackHasLeaked = true;
		else
			res.stackHasLeaked = false;
	}
	rc = sqlite3_step(stmt);
	assert(rc == SQLITE_DONE);
	sqlite3_reset(stmt);
	*b = true;
	return res;
}

bool
Oracle::Function::aliasConfigOnEntryToInstruction(const StaticRip &rip, Oracle::ThreadRegisterAliasingConfiguration *out)
{
	bool res;
	*out = aliasConfigOnEntryToInstruction(rip, &res);
	return res;
}

Oracle::ThreadRegisterAliasingConfiguration
Oracle::Function::aliasConfigOnEntryToInstruction(const StaticRip &rip)
{
	bool ign;
	return aliasConfigOnEntryToInstruction(rip, &ign);
}

void
Oracle::discoverFunctionHead(const StaticRip &x, std::vector<StaticRip> &heads, const callgraph_t &callgraph_table)
{
	Function work(x);

	/* Start by building a CFG of the function's instructions. */
	std::vector<StaticRip> unexplored;
	std::set<StaticRip> explored;
	unexplored.push_back(x);
	while (!unexplored.empty()) {
		StaticRip rip = unexplored.back();
		unexplored.pop_back();

		if (explored.count(rip))
			continue;

		IRSB *irsb = getIRSBForRip(ms->addressSpace, rip);
		if (!irsb)
			continue;

		int end_of_instruction;
		int start_of_instruction = 0;
		while (start_of_instruction < irsb->stmts_used) {
			IRStmt *stmt = irsb->stmts[start_of_instruction];
			assert(stmt->tag == Ist_IMark);
			StaticRip r(((IRStmtIMark *)stmt)->addr.rip);
			if (explored.count(r))
				break;

			std::vector<StaticRip> branch;
			std::vector<StaticRip> fallThrough;
			std::vector<StaticRip> callSucc;
			std::vector<StaticRip> callees;
			for (end_of_instruction = start_of_instruction + 1;
			     end_of_instruction < irsb->stmts_used && irsb->stmts[end_of_instruction]->tag != Ist_IMark;
			     end_of_instruction++) {
				stmt = irsb->stmts[end_of_instruction];
				if (stmt->tag == Ist_Exit)
					branch.push_back(StaticRip(((IRStmtExit *)stmt)->dst.rip));
			}

			if (end_of_instruction == irsb->stmts_used) {
				if (irsb->jumpkind == Ijk_Call) {
					if (!irsb->next_is_const ||
					    irsb->next_const.rip.unwrap_vexrip() != __STACK_CHK_FAILED)
						callSucc.push_back(StaticRip(extract_call_follower(irsb)));
					if (irsb->next_is_const)
						callees.push_back(StaticRip(irsb->next_const.rip));
					else
						findPossibleJumpTargets(rip, callgraph_table, callees);
				} else {
					if (irsb->next_is_const)
						fallThrough.push_back(StaticRip(irsb->next_const.rip));
					else if (irsb->jumpkind != Ijk_Ret)
						findPossibleJumpTargets(rip, callgraph_table, fallThrough);
				}
			} else {
				stmt = irsb->stmts[end_of_instruction];
				assert(dynamic_cast<IRStmtIMark *>(stmt));
				fallThrough.push_back(StaticRip( ((IRStmtIMark *)stmt)->addr.rip ));
			}

			heads.insert(heads.end(), callees.begin(), callees.end());
			unexplored.insert(unexplored.end(), fallThrough.begin(), fallThrough.end());
			unexplored.insert(unexplored.end(), callSucc.begin(), callSucc.end());
			unexplored.insert(unexplored.end(), branch.begin(), branch.end());

			/* This can sometimes contain duplicates if
			   you're looking at e.g. a rep cmps
			   instruction, which looks like this:

			   l1:
			   if (ecx == 0) goto next;
			   t1 = *rdi
			   t2 = *rsi;
			   ecx--;
			   if (t1 != t2) goto next;
			   goto l1;
			   next:

			   i.e. two branches to next. */
			make_unique(branch);

			explored.insert(r);
			bool isReturn = end_of_instruction == irsb->stmts_used &&
				irsb->jumpkind == Ijk_Ret;
			if (!work.addInstruction(r, isReturn, callees, fallThrough, callSucc, branch)) {
				/* Already explored this instruction
				 * as part of some other function.
				 * Meh. */
				break;
			}

			start_of_instruction = end_of_instruction;
		}
	}
}

void
Oracle::Function::calculateRbpToRspOffsets(AddressSpace *as, Oracle *oracle)
{
	if (rbpToRspOffsetsCorrect())
		return;

	std::vector<StaticRip> instrsToRecalculate1;
	std::vector<StaticRip> instrsToRecalculate2;

	getInstructionsInFunction(instrsToRecalculate1);

	while (1) {
		for (auto it = instrsToRecalculate1.begin();
		     it != instrsToRecalculate1.end();
		     it++) {
			bool t = false;
			updateRbpToRspOffset(*it, as, &t, oracle);
			if (t)
				getSuccessors(*it, instrsToRecalculate2);
		}
		instrsToRecalculate1.clear();
		if (instrsToRecalculate2.empty())
			break;

		for (auto it = instrsToRecalculate2.begin();
		     it != instrsToRecalculate2.end();
		     it++) {
			bool t = false;
			updateRbpToRspOffset(*it, as, &t, oracle);
			if (t)
				getSuccessors(*it, instrsToRecalculate1);
		}

		instrsToRecalculate2.clear();
		if (instrsToRecalculate1.empty())
			break;
	}

	setRbpToRspOffsetsCorrect(true);
}

void
Oracle::Function::calculateRegisterLiveness(AddressSpace *as, bool *done_something)
{
	bool changed;

	if (registerLivenessCorrect())
		return;

	std::vector<StaticRip> instrsToRecalculate1;
	std::vector<StaticRip> instrsToRecalculate2;

	getInstructionsInFunction(instrsToRecalculate1);

	std::reverse(instrsToRecalculate1.begin(),
		     instrsToRecalculate1.end());

	changed = false;
	while (1) {
		for (auto it = instrsToRecalculate1.begin();
		     it != instrsToRecalculate1.end();
		     it++) {
			bool t = false;
			updateLiveOnEntry(*it, as, &t);
			if (t)
				addPredecessorsNonCall(*it, instrsToRecalculate2);
		}
		instrsToRecalculate1.clear();
		if (instrsToRecalculate2.empty())
			break;
		changed = true;

		for (auto it = instrsToRecalculate2.begin();
		     it != instrsToRecalculate2.end();
		     it++) {
			bool t = false;
			updateLiveOnEntry(*it, as, &t);
			if (t)
				addPredecessorsNonCall(*it, instrsToRecalculate1);
		}

		instrsToRecalculate2.clear();
		if (instrsToRecalculate1.empty())
			break;
	}

	setRegisterLivenessCorrect(true);

	if (changed) {
		*done_something = true;
		std::vector<StaticRip> callers;
		getFunctionCallers(callers);
		for (auto it = callers.begin();
		     it != callers.end();
		     it++)
			(Function(*it)).setRegisterLivenessCorrect(false);
	}
}

void
Oracle::Function::calculateAliasing(AddressSpace *as, bool *done_something)
{
	bool aValid;
	ThreadRegisterAliasingConfiguration a(aliasConfigOnEntryToInstruction(rip, &aValid));
	if (aValid) {
		ThreadRegisterAliasingConfiguration b(a);
		b |= ThreadRegisterAliasingConfiguration::functionEntryConfiguration;
		if (a != b) {
			*done_something = true;
			setAliasConfigOnEntryToInstruction(rip, b);
		}
	} else {
		*done_something = true;
		setAliasConfigOnEntryToInstruction(rip, ThreadRegisterAliasingConfiguration::functionEntryConfiguration);
	}

	std::vector<StaticRip> needsUpdating;
	std::vector<StaticRip> allInstrs;
	getInstructionsInFunction(allInstrs);
	for (auto it = allInstrs.begin();
	     it != allInstrs.end();
	     it++)
		updateSuccessorInstructionsAliasing(*it, as, &needsUpdating, done_something);
	while (!needsUpdating.empty()) {
		StaticRip rip(needsUpdating.back());
		needsUpdating.pop_back();
		updateSuccessorInstructionsAliasing(rip, as, &needsUpdating, done_something);
	}
}

void
Oracle::Function::updateLiveOnEntry(const StaticRip &rip, AddressSpace *as, bool *changed)
{
	LivenessSet res;

	IRSB *irsb = getIRSBForRip(as, rip);
	IRStmt **statements = irsb->stmts;
	int nr_statements;
	for (nr_statements = 1;
	     nr_statements < irsb->stmts_used && statements[nr_statements]->tag != Ist_IMark;
	     nr_statements++)
		;

	std::vector<StaticRip> fallThroughRips;
	std::vector<StaticRip> callees;

	if (nr_statements == irsb->stmts_used) {
		if (irsb->jumpkind == Ijk_Call) {
			if (!irsb->next_is_const ||
			    irsb->next_const.rip.unwrap_vexrip() != __STACK_CHK_FAILED)
				fallThroughRips.push_back(StaticRip(extract_call_follower(irsb)));
			if (irsb->next_is_const)
				callees.push_back(StaticRip(irsb->next_const.rip));
			else
				getInstructionCallees(rip, callees);
		} else {
			if (irsb->next_is_const)
				fallThroughRips.push_back(StaticRip(irsb->next_const.rip));
			else {
				getInstructionFallThroughs(rip, fallThroughRips);
				if (irsb->jumpkind == Ijk_Ret)
					assert(fallThroughRips.size() == 0);
			}
		}
	} else {
		assert(dynamic_cast<IRStmtIMark *>(statements[nr_statements]));
		fallThroughRips.push_back(StaticRip( ((IRStmtIMark *)statements[nr_statements])->addr.rip ));
	}

	for (auto it = fallThroughRips.begin();
	     it != fallThroughRips.end();
	     it++)
		res |= liveOnEntry(*it, false);
	for (auto it = callees.begin();
	     it != callees.end();
	     it++) {
		Function f(*it);
		res |= f.liveOnEntry(*it, true) & LivenessSet::argRegisters;
	}

	for (int i = nr_statements - 1; i >= 1; i--) {
		IRStmt *stmt = statements[i];
		switch (stmt->tag) {
		case Ist_NoOp:
			break;
		case Ist_IMark:
			abort();
		case Ist_AbiHint:
			break;
		case Ist_Put:
			res = res.define(((IRStmtPut *)stmt)->target);
			res = irexprUsedValues(res, ((IRStmtPut *)stmt)->data);
			break;
		case Ist_PutI:
			res = irexprUsedValues(res, ((IRStmtPutI *)stmt)->data);
			res = irexprUsedValues(res, ((IRStmtPutI *)stmt)->ix);
			break;
		case Ist_Store:
			res = irexprUsedValues(res, ((IRStmtStore *)stmt)->data);
			res = irexprUsedValues(res, ((IRStmtStore *)stmt)->addr);
			break;
		case Ist_CAS:
			res = irexprUsedValues(res, ((IRStmtCAS *)stmt)->details->addr);
			res = irexprUsedValues(res, ((IRStmtCAS *)stmt)->details->expdHi);
			res = irexprUsedValues(res, ((IRStmtCAS *)stmt)->details->expdLo);
			res = irexprUsedValues(res, ((IRStmtCAS *)stmt)->details->dataHi);
			res = irexprUsedValues(res, ((IRStmtCAS *)stmt)->details->dataLo);
			break;
		case Ist_Dirty:
			res = irexprUsedValues(res, ((IRStmtDirty *)stmt)->details->guard);
			for (int j = 0; ((IRStmtDirty *)stmt)->details->args[j]; j++)
				res = irexprUsedValues(res, ((IRStmtDirty *)stmt)->details->args[j]);
			res = irexprUsedValues(res, ((IRStmtDirty *)stmt)->details->mAddr);
			break;
		case Ist_MBE:
			abort();
		case Ist_Exit: {
			VexRip _branchRip = ((IRStmtExit *)stmt)->dst.rip;
			res |= liveOnEntry(StaticRip(_branchRip), false);
			res = irexprUsedValues(res, ((IRStmtExit *)stmt)->guard);
			break;
		}
		default:
			abort();
		}
	}

	LivenessSet current = liveOnEntry(rip, rip == this->rip);
	res |= current;
	if (res != current) {
		*changed = true;
		static sqlite3_stmt *stmt;
		int rc;
		if (!stmt)
			stmt = prepare_statement(
				"UPDATE instructionAttributes SET liveOnEntry = ? WHERE rip = ?");
		bind_int64(stmt, 1, res.mask);
		bind_oraclerip(stmt, 2, rip);
		rc = sqlite3_step(stmt);
		assert(rc == SQLITE_DONE);
		sqlite3_reset(stmt);
	}
}

class RewriteRegisterExpr : public IRExprTransformer {
	threadAndRegister idx;
	IRExpr *to;
protected:
	IRExpr *transformIex(IRExprGet *what) {
		if (threadAndRegister::fullEq(what->reg, idx))
			return to;
		else
			return NULL;
	}
public:
	RewriteRegisterExpr(threadAndRegister _idx, IRExpr *_to)
		: idx(_idx), to(_to)
	{
	}
};
static IRExpr *
rewriteRegister(IRExpr *expr, threadAndRegister offset, IRExpr *to)
{
	RewriteRegisterExpr rre(offset, to);
	return rre.doit(expr);
}

void
Oracle::Function::updateRbpToRspOffset(const StaticRip &rip, AddressSpace *as, bool *changed, Oracle *oracle)
{
	RbpToRspOffsetState current_state;
	unsigned long current_offset;
	RbpToRspOffsetState state;
	unsigned long offset = -99999999; /* Shut the compiler up. */

	oracle->getRbpToRspOffset(rip, &current_state, &current_offset);
	if (current_state == RbpToRspOffsetStateImpossible) {
		/* By monotonicity, the result will be
		   RbpToRspOffsetStateImpossible, so bypass and get
		   out early. */
		return;
	}

	/* Try to figure out what this instruction actually does. */
	IRSB *irsb = getIRSBForRip(as, rip);
	IRStmt **statements = irsb->stmts;
	int nr_statements;
	for (nr_statements = 1;
	     nr_statements < irsb->stmts_used && statements[nr_statements]->tag != Ist_IMark;
	     nr_statements++)
		;

	long delta_offset = 0;
	IRExpr *rbp = NULL;
	IRExpr *rsp = NULL;
	int j;

	/* We assume called functions never change rsp or rbp, so
	 * treat calls as nops. */
	if (nr_statements == irsb->stmts_used &&
	    irsb->jumpkind == Ijk_Call)
		goto join_predecessors;
	/* Scan backwards through the instruction for any writes to
	   either of the registers of interest. */
	for (j = nr_statements - 1; j >= 0; j--) {
		IRStmt *stmt = statements[j];
		if (stmt->tag == Ist_Put) {
			IRStmtPut *p = (IRStmtPut *)stmt;
			if (p->target.isReg()) {
				if (p->target.asReg() == OFFSET_amd64_RSP && !rsp)
					rsp = IRExpr_Get(OFFSET_amd64_RSP, Ity_I64, STATIC_THREAD, 0);
				if (p->target.asReg() == OFFSET_amd64_RBP && !rbp)
					rbp = IRExpr_Get(OFFSET_amd64_RBP, Ity_I64, STATIC_THREAD, 0);
			}
			if (rsp)
				rsp = rewriteRegister(rsp,
						      p->target,
						      p->data);
			if (rbp)
				rbp = rewriteRegister(rbp,
						      p->target,
						      p->data);
		} else if (stmt->tag == Ist_CAS) {
			if (((IRStmtCAS *)stmt)->details->oldLo.isReg() &&
			    (((IRStmtCAS *)stmt)->details->oldLo.asReg() == OFFSET_amd64_RSP ||
			     ((IRStmtCAS *)stmt)->details->oldLo.asReg() == OFFSET_amd64_RBP))
				goto impossible;
		} else if (stmt->tag == Ist_Dirty) {
			threadAndRegister tmp(((IRStmtDirty *)stmt)->details->tmp);
			IRType t = Ity_I1;
			if (!strcmp(((IRStmtDirty *)stmt)->details->cee->name,
				    "helper_load_128"))
				t = Ity_I128;
			else if (!strcmp(((IRStmtDirty *)stmt)->details->cee->name,
				    "helper_load_64"))
				t = Ity_I64;
			else if (!strcmp(((IRStmtDirty *)stmt)->details->cee->name,
					 "helper_load_32"))
				t = Ity_I32;
			else if (!strcmp(((IRStmtDirty *)stmt)->details->cee->name,
					 "helper_load_16"))
				t = Ity_I16;
			else if (!strcmp(((IRStmtDirty *)stmt)->details->cee->name,
					 "helper_load_8"))
				t = Ity_I8;
			else if (!strcmp(((IRStmtDirty *)stmt)->details->cee->name,
					 "amd64g_dirtyhelper_RDTSC"))
				goto impossible_clean;
			else
				goto impossible;
			IRExpr *v = IRExpr_Load(t,
						((IRStmtDirty *)stmt)->details->args[0],
						MemoryAccessIdentifier(
							ThreadRip::mk(STATIC_THREAD,
								      VexRip::invent_vex_rip(rip.rip)),
							MemoryAccessIdentifier::static_generation));
			if (rsp)
				rsp = rewriteRegister(rsp, tmp, v);
			if (rbp)
				rbp = rewriteRegister(rbp, tmp, v);
		}
	}

	if (rsp)
		rsp = simplifyIRExpr(rsp, AllowableOptimisations::defaultOptimisations);
	if (rbp)
		rbp = simplifyIRExpr(rbp, AllowableOptimisations::defaultOptimisations);
	if (rsp && rsp->tag == Iex_Get && ((IRExprGet *)rsp)->reg.asReg() == OFFSET_amd64_RSP)
		rsp = NULL;
	if (rbp && rbp->tag == Iex_Get && ((IRExprGet *)rbp)->reg.asReg() == OFFSET_amd64_RBP)
		rbp = NULL;
	if (!rsp && !rbp)
		goto join_predecessors;
	if (rsp && rbp)
		goto impossible_clean;

	if (rsp) {
		if (rsp->tag == Iex_Get) {
			IRExprGet *g = (IRExprGet *)rsp;
			if (g->reg.asReg() == OFFSET_amd64_RSP) {
				abort();
			} else if (g->reg.asReg() == OFFSET_amd64_RBP) {
				offset = 0;
				state = RbpToRspOffsetStateValid;
				goto done;
			}
		} else if (rsp->tag == Iex_Associative) {
			IRExprAssociative *a = (IRExprAssociative *)rsp;
			if (a->op == Iop_Add64 &&
			    a->nr_arguments >= 2 &&
			    a->contents[0]->tag == Iex_Const &&
			    a->contents[1]->tag == Iex_Get) {
				IRExprGet *base = (IRExprGet *)a->contents[1];
				if (base->reg.asReg() == OFFSET_amd64_RSP) {
					delta_offset = ((IRExprConst *)a->contents[0])->con->Ico.U64;
					goto join_predecessors;
				} else if (base->reg.asReg() == OFFSET_amd64_RBP) {
					offset = ((IRExprConst *)a->contents[0])->con->Ico.U64;
					state = RbpToRspOffsetStateValid;
					goto done;
				}
			}
		}

		goto impossible_clean;
	} else {
		assert(rbp);

		if (rbp->tag == Iex_Get) {
			IRExprGet *g = (IRExprGet *)rbp;
			if (g->reg.asReg() == OFFSET_amd64_RBP) {
				abort();
			} else if (g->reg.asReg() == OFFSET_amd64_RSP) {
				offset = 0;
				state = RbpToRspOffsetStateValid;
				goto done;
			}
		} else if (rbp->tag == Iex_Associative) {
			IRExprAssociative *a = (IRExprAssociative *)rbp;
			if (a->op == Iop_Add64 &&
			    a->nr_arguments >= 2 &&
			    a->contents[0]->tag == Iex_Const &&
			    a->contents[1]->tag == Iex_Get) {
				IRExprGet *base = (IRExprGet *)a->contents[1];
				IRConst *o = ((IRExprConst *)a->contents[0])->con;
				if (base->reg.asReg() == OFFSET_amd64_RBP) {
					delta_offset = -o->Ico.U64;
					goto join_predecessors;
				} else if (base->reg.asReg() == OFFSET_amd64_RSP) {
					offset = -o->Ico.U64;
					state = RbpToRspOffsetStateValid;
					goto done;
				}
			}
		}

		/* If the compiler's done base pointer elimination
		   then RBP can contain almost anything and it's not
		   worth trying to warn about it. */
		goto impossible_clean;
	}

join_predecessors:
	state = RbpToRspOffsetStateUnknown;
	{
		std::vector<StaticRip> predecessors;
		addPredecessorsNonCall(rip, predecessors);

		for (auto it = predecessors.begin();
		     it != predecessors.end();
		     it++) {
			enum RbpToRspOffsetState pred_state;
			unsigned long pred_offset;
			oracle->getRbpToRspOffset(*it, &pred_state, &pred_offset);
			if (pred_state == RbpToRspOffsetStateImpossible)
				goto impossible_clean;
			if (pred_state == RbpToRspOffsetStateUnknown)
				continue;
			assert(pred_state == RbpToRspOffsetStateValid);
			if (state == RbpToRspOffsetStateUnknown) {
				state = RbpToRspOffsetStateValid;
				offset = pred_offset;
				continue;
			}
			assert(state == RbpToRspOffsetStateValid);
			if (offset != pred_offset)
				goto impossible_clean;
		}
	}
	if (state == RbpToRspOffsetStateUnknown) {
		/* Predecessor state is still unknown, nothing
		 * we can do. */
		return;
	}

	offset += delta_offset;

done:
	if (current_state == state && current_offset == offset) {
		/* Already correct, nothing to do */
		return;
	}

	*changed = true;
	oracle->setRbpToRspOffset(rip, state, offset);
	return;

impossible:
	printf("Cannot do stack offset calculations in first instruction of: ");
	ppIRSB(irsb, stdout);

	dbg_break("badness");

impossible_clean:
	state = RbpToRspOffsetStateImpossible;
	offset = 0;
	goto done;
}

void
Oracle::Function::updateSuccessorInstructionsAliasing(const StaticRip &rip,
						      AddressSpace *as,
						      std::vector<StaticRip> *changed,
						      bool *done_something)
{
	RegisterAliasingConfiguration config;
	config.addConfig(STATIC_THREAD, aliasConfigOnEntryToInstruction(rip));
	ThreadRegisterAliasingConfiguration &tconfig(config.content[0].second);
	std::map<threadAndRegister, PointerAliasingSet, threadAndRegister::fullCompare> temporaryAliases;
	IRStmt *st;

	int nr_statements;
	IRSB *irsb = getIRSBForRip(as, rip);
	if (!irsb)
		return;
	IRStmt **statements = irsb->stmts;
	for (nr_statements = 1;
	     nr_statements < irsb->stmts_used && statements[nr_statements]->tag != Ist_IMark;
	     nr_statements++)
		;
	for (int i = 1; i < nr_statements; i++) {
		st = statements[i];
		switch (st->tag) {
		case Ist_NoOp:
			break;
		case Ist_IMark:
			abort();
		case Ist_AbiHint:
			break;
		case Ist_Put: {
			IRStmtPut *p = (IRStmtPut *)st;
			if (p->target.isReg()) {
				config.set(p->target,
					   irexprAliasingClass(p->data,
							       config,
							       &temporaryAliases));
			} else {
				temporaryAliases.insert(
					std::pair<threadAndRegister, PointerAliasingSet>(p->target,
											 irexprAliasingClass(p->data,
													     config,
													     &temporaryAliases)));
			}
			break;
		}
		case Ist_PutI:
			/* Assume that PutIs never target the NR_REGS registers */
			break;
		case Ist_Store:
			if (!tconfig.stackHasLeaked) {
				PointerAliasingSet addr = irexprAliasingClass(((IRStmtStore *)st)->data,
									      config,
									      &temporaryAliases);
				PointerAliasingSet data = irexprAliasingClass(((IRStmtStore *)st)->data,
									      config,
									      &temporaryAliases);
				if ((addr & PointerAliasingSet::nonStackPointer) &&
				    (data & PointerAliasingSet::stackPointer)) {
					/* Bit of a hack: rely on the
					   fact that we only have one
					   relevant thread here. */
					tconfig.stackHasLeaked = true;
				}
			}
			break;
		case Ist_CAS: {
			IRStmtCAS *s = (IRStmtCAS *)st;
			if (s->details->oldLo.isTemp()) {
				temporaryAliases.insert(
					std::pair<threadAndRegister, PointerAliasingSet>(
						s->details->oldLo,
						PointerAliasingSet::anything));
			} else {
				config.set(s->details->oldLo, PointerAliasingSet::anything);
			}
			break;
		}
		case Ist_Dirty:
			if (((IRStmtDirty *)st)->details->tmp.isValid()) {
				PointerAliasingSet res =
					(strcmp(((IRStmtDirty *)st)->details->cee->name, "helper_load_64") ||
					 tconfig.stackHasLeaked) ?
					 PointerAliasingSet::anything :
					PointerAliasingSet::notAPointer | PointerAliasingSet::nonStackPointer;
				temporaryAliases.insert(
					std::pair<threadAndRegister, PointerAliasingSet>(
						((IRStmtDirty *)st)->details->tmp,
						res));
			}
			break;
		case Ist_MBE:
			abort();
		case Ist_Exit: {
			StaticRip _branchRip(((IRStmtExit *)st)->dst.rip);
			ThreadRegisterAliasingConfiguration bConfig(aliasConfigOnEntryToInstruction(_branchRip));
			ThreadRegisterAliasingConfiguration newExitConfig(bConfig);
			newExitConfig |= tconfig;
			if (newExitConfig != bConfig) {
#warning This isn't even slightly right in the case where _branchRip hasn't been visited yet.
				changed->push_back(_branchRip);
				setAliasConfigOnEntryToInstruction(_branchRip, newExitConfig);
			}
			break;
		}
		default:
			abort();
		}
	}

	std::vector<StaticRip> callees;
	getInstructionCallees(rip, callees);
	if (!callees.empty())
		tconfig.v[0] = PointerAliasingSet::notAPointer;
	for (auto it = callees.begin();
	     tconfig.v[0] != PointerAliasingSet::anything && it != callees.end();
	     it++) {
		LivenessSet ls = (Function(*it)).liveOnEntry(*it, true);
		/* If any of the argument registers contain stack
		   pointers on entry, the return value can potentially
		   also contain stack pointers. */
		/* This isn't perfectly accurate, but it's a pretty
		   close approximation. */
		bool stackEscapes = false;
		/* rcx = 2, rdx = 4, rsi = 0x40, rdi = 0x80,
		 * r8 = 0x100, r9 = 0x200 */
#define ARG_REGISTERS 0x3c6
		for (int i = 0; !stackEscapes && i < NR_REGS; i++) {
			if (!(ARG_REGISTERS & (1 << i)))
				continue;
			if (!(ls.mask & (1 << i)))
				continue;
			if (tconfig.v[i] & PointerAliasingSet::stackPointer)
				stackEscapes = true;
		}
#undef ARG_REGISTERS
		if (stackEscapes)
			tconfig.v[0] = tconfig.v[0] | PointerAliasingSet::stackPointer;
		tconfig.v[0] = tconfig.v[0] | PointerAliasingSet::nonStackPointer;
#warning What about clearing the state of call-clobbered registers?
#warning Should allow the stack pointer to taint the return address if the stack has leaked in config!
#warning Should really say the stack has leaked in config if it escapes here!
	}
	
	std::vector<StaticRip> _fallThroughRips;
	if (nr_statements == irsb->stmts_used) {
		if (irsb->jumpkind != Ijk_Call) {
			if (irsb->next_is_const)
				_fallThroughRips.push_back(StaticRip(irsb->next_const.rip));
			else
				getInstructionFallThroughs(rip, _fallThroughRips);
		} else {
			_fallThroughRips.push_back(StaticRip(extract_call_follower(irsb)));
		}
	} else {
		assert(statements[nr_statements]->tag == Ist_IMark);
		IRStmtIMark *im = (IRStmtIMark *)statements[nr_statements];
		_fallThroughRips.push_back(StaticRip(im->addr.rip));
	}

	for (auto it = _fallThroughRips.begin();
	     it != _fallThroughRips.end();
	     it++) {
		bool b;
		ThreadRegisterAliasingConfiguration succ_config =
			aliasConfigOnEntryToInstruction(*it, &b);
		if (b) {
			ThreadRegisterAliasingConfiguration new_config = succ_config;
			new_config |= tconfig;
			if (new_config != succ_config) {
				*done_something = true;
				changed->push_back(*it);
				setAliasConfigOnEntryToInstruction(*it, new_config);
			}
		} else {
			printf("No instruction %s?\n", it->name());
		}
	}
}

void
Oracle::Function::addPredecessorsDirect(const StaticRip &rip, std::vector<StaticRip> &out)
{
	static sqlite3_stmt *stmt1, *stmt2;

	if (!stmt1 || !stmt2) {
		assert(!stmt1 && !stmt2);
		stmt1 = prepare_statement("SELECT rip FROM fallThroughRips WHERE dest = ?");
		stmt2 = prepare_statement("SELECT rip FROM branchRips WHERE dest = ?");
	}
	bind_oraclerip(stmt1, 1, rip);
	bind_oraclerip(stmt2, 1, rip);
	extract_oraclerip_column(stmt1, 0, out);
	extract_oraclerip_column(stmt2, 0, out);
}

void
Oracle::Function::addPredecessorsNonCall(const StaticRip &rip, std::vector<StaticRip> &out)
{
	static sqlite3_stmt *stmt;

	addPredecessorsDirect(rip, out);
	if (!stmt)
		stmt = prepare_statement("SELECT rip FROM callSuccRips WHERE dest = ?");
	bind_oraclerip(stmt, 1, rip);
	extract_oraclerip_column(stmt, 0, out);
}

void
Oracle::Function::addPredecessorsCall(const StaticRip &rip, std::vector<StaticRip> &out)
{
	static sqlite3_stmt *stmt;

	if (!stmt)
		stmt = prepare_statement("SELECT rip FROM callRips WHERE dest = ?");
	bind_oraclerip(stmt, 1, rip);
	extract_oraclerip_column(stmt, 0, out);
}

void
Oracle::Function::addPredecessorsReturn(const StaticRip &rip, std::vector<StaticRip> &out)
{
	static sqlite3_stmt *stmt;

	if (!stmt)
		stmt = prepare_statement("SELECT rip FROM returnRips WHERE dest = ?");
	bind_oraclerip(stmt, 1, rip);
	extract_oraclerip_column(stmt, 0, out);
}

void
Oracle::Function::getInstructionFallThroughs(const StaticRip &rip, std::vector<StaticRip> &succ)
{
	static sqlite3_stmt *stmt1, *stmt2;

	if (!stmt1)
		stmt1 = prepare_statement("SELECT dest FROM fallThroughRips WHERE rip = ?");
	if (!stmt2)
		stmt2 = prepare_statement("SELECT dest FROM callSuccRips WHERE rip = ?");
	bind_oraclerip(stmt1, 1, rip);
	bind_oraclerip(stmt2, 1, rip);

	succ.clear();
	extract_oraclerip_column(stmt1, 0, succ);
	extract_oraclerip_column(stmt2, 0, succ);
}

void
Oracle::Function::getInstructionsInFunction(std::vector<StaticRip> &succ) const
{
	static sqlite3_stmt *stmt1;

	if (!stmt1)
		stmt1 = prepare_statement("SELECT rip FROM instructionAttributes WHERE functionHead = ?");
	bind_oraclerip(stmt1, 1, rip);

	succ.clear();
	extract_oraclerip_column(stmt1, 0, succ);	
}

void
Oracle::Function::getSuccessors(const StaticRip &rip, std::vector<StaticRip> &succ)
{
	static sqlite3_stmt *stmt1, *stmt2, *stmt3;

	if (!stmt1 || !stmt2) {
		assert(!stmt1 && !stmt2);
		stmt1 = prepare_statement("SELECT dest FROM fallThroughRips WHERE rip = ?");
		stmt2 = prepare_statement("SELECT dest FROM callSuccRips WHERE rip = ?");
		stmt3 = prepare_statement("SELECT dest FROM branchRips WHERE rip = ?");
	}
	bind_oraclerip(stmt1, 1, rip);
	bind_oraclerip(stmt2, 1, rip);
	bind_oraclerip(stmt3, 1, rip);

	extract_oraclerip_column(stmt1, 0, succ);
	extract_oraclerip_column(stmt2, 0, succ);
	extract_oraclerip_column(stmt3, 0, succ);
}

void
Oracle::Function::setAliasConfigOnEntryToInstruction(const StaticRip &r,
						     const ThreadRegisterAliasingConfiguration &config)
{
	static sqlite3_stmt *stmt;
	int i;
	int rc;

	if (!stmt)
		stmt = prepare_statement(
			"UPDATE instructionAttributes SET alias0 = ?, alias1 = ?, alias2 = ?, alias3 = ?, alias4 = ?, alias5 = ?, alias6 = ?, alias7 = ?, alias8 = ?, alias9 = ?, alias10 = ?, alias11 = ?, alias12 = ?, alias13 = ?, alias14 = ?, alias15 = ?, stackHasLeaked = ? WHERE rip = ?"
			);
	for (i = 0; i < NR_REGS; i++)
		bind_int64(stmt, i + 1, config.v[i]);
	bind_int64(stmt, NR_REGS + 1, config.stackHasLeaked);
	bind_oraclerip(stmt, NR_REGS + 2, r);
	rc = sqlite3_step(stmt);
	assert(rc == SQLITE_DONE);
	sqlite3_reset(stmt);
}

bool
Oracle::Function::addInstruction(const StaticRip &rip,
				 bool isReturn,
				 const std::vector<StaticRip> &callees,
				 const std::vector<StaticRip> &fallThrough,
				 const std::vector<StaticRip> &callSucc,
				 const std::vector<StaticRip> &branch)
{
	static sqlite3_stmt *stmt1;
	static sqlite3_stmt *stmt2;
	static sqlite3_stmt *stmt3;
	static sqlite3_stmt *stmt4;
	static sqlite3_stmt *stmt5;
	static sqlite3_stmt *stmt6;
	int rc;

	if (!stmt1)
		stmt1 = prepare_statement("INSERT INTO instructionAttributes (rip, functionHead) VALUES (?, ?)");
	bind_oraclerip(stmt1, 1, rip);
	bind_oraclerip(stmt1, 2, this->rip);
	rc = sqlite3_step(stmt1);
	sqlite3_reset(stmt1);
	if (rc == SQLITE_CONSTRAINT) {
		/* We have a duplicte of this instruction.  Fail the insert. */
		return false;
	}
	assert(rc == SQLITE_DONE);

	if (!stmt2)
		stmt2 = prepare_statement("INSERT INTO fallThroughRips (rip, dest) VALUES (?, ?)");
	for (auto it = fallThrough.begin();
	     it != fallThrough.end();
	     it++) {
		bind_oraclerip(stmt2, 1, rip);
		bind_oraclerip(stmt2, 2, *it);
		rc = sqlite3_step(stmt2);
		assert(rc == SQLITE_DONE);
		rc = sqlite3_reset(stmt2);
		assert(rc == SQLITE_OK);
	}

	if (!stmt6)
		stmt6 = prepare_statement("INSERT INTO callSuccRips (rip, dest) VALUES (?, ?)");
	for (auto it = callSucc.begin();
	     it != callSucc.end();
	     it++) {
		bind_oraclerip(stmt6, 1, rip);
		bind_oraclerip(stmt6, 2, *it);
		rc = sqlite3_step(stmt6);
		assert(rc == SQLITE_DONE);
		rc = sqlite3_reset(stmt6);
		assert(rc == SQLITE_OK);
	}

	if (!stmt3)
		stmt3 = prepare_statement("INSERT INTO branchRips (rip, dest) VALUES (?, ?)");
	for (auto it = branch.begin();
	     it != branch.end();
	     it++) {
		bind_oraclerip(stmt3, 1, rip);
		bind_oraclerip(stmt3, 2, *it);
		rc = sqlite3_step(stmt3);
		assert(rc == SQLITE_DONE);
		rc = sqlite3_reset(stmt3);
		assert(rc == SQLITE_OK);
	}

	if (!stmt4)
		stmt4 = prepare_statement("INSERT INTO callRips (rip, dest) VALUES (?, ?)");
	for (auto it = callees.begin();
	     it != callees.end();
	     it++) {
		bind_oraclerip(stmt4, 1, rip);
		bind_oraclerip(stmt4, 2, *it);
		rc = sqlite3_step(stmt4);
		assert(rc == SQLITE_DONE);
		rc = sqlite3_reset(stmt4);
		assert(rc == SQLITE_OK);
	}

	if (isReturn) {
		if (!stmt5)
			stmt5 = prepare_statement("INSERT INTO returnRips (rip, dest) VALUES (?, 0)");
		bind_oraclerip(stmt5, 1, rip);
		rc = sqlite3_step(stmt5);
		assert(rc == SQLITE_DONE);
		rc = sqlite3_reset(stmt5);
		assert(rc == SQLITE_OK);
	}

	return true;
}

void
Oracle::Function::getInstructionCallees(const StaticRip &rip, std::vector<StaticRip> &out)
{
	static sqlite3_stmt *stmt;

	if (!stmt)
		stmt = prepare_statement("SELECT dest FROM callRips WHERE rip = ?");
	bind_oraclerip(stmt, 1, rip);
	extract_oraclerip_column(stmt, 0, out);
}

void
Oracle::Function::getFunctionCallers(std::vector<StaticRip> &out)
{
	static sqlite3_stmt *stmt;

	if (!stmt)
		stmt = prepare_statement("SELECT rip FROM callRips WHERE dest = ?");
	bind_oraclerip(stmt, 1, rip);
	extract_oraclerip_column(stmt, 0, out);
}

void
Oracle::getFunctions(std::vector<StaticRip> &out)
{
	static sqlite3_stmt *stmt;

	if (!stmt)
		stmt = prepare_statement("SELECT DISTINCT functionHead FROM instructionAttributes");
	extract_oraclerip_column(stmt, 0, out);
}

bool
Oracle::Function::registerLivenessCorrect() const
{
	static sqlite3_stmt *stmt;
	if (!stmt)
		stmt = prepare_statement("SELECT registerLivenessCorrect FROM functionAttribs WHERE functionHead = ?");
	bind_oraclerip(stmt, 1, rip);
	std::vector<unsigned long> a;
	extract_int64_column(stmt, 0, a);
	if (a.size() == 0)
		return false;
	assert(a.size() == 1);
	return !!a[0];
}

bool
Oracle::Function::rbpToRspOffsetsCorrect() const
{
	static sqlite3_stmt *stmt;
	if (!stmt)
		stmt = prepare_statement("SELECT rbpOffsetCorrect FROM functionAttribs WHERE functionHead = ?");
	bind_oraclerip(stmt, 1, rip);
	std::vector<unsigned long> a;
	extract_int64_column(stmt, 0, a);
	if (a.size() == 0)
		return false;
	assert(a.size() == 1);
	return !!a[0];
}

bool
Oracle::Function::aliasingConfigCorrect() const
{
	static sqlite3_stmt *stmt;
	if (!stmt)
		stmt = prepare_statement("SELECT aliasingCorrect FROM functionAttribs WHERE functionHead = ?");
	bind_oraclerip(stmt, 1, rip);
	std::vector<unsigned long> a;
	extract_int64_column(stmt, 0, a);
	if (a.size() == 0)
		return false;
	assert(a.size() == 1);
	return !!a[0];
}

void
Oracle::Function::setRegisterLivenessCorrect(bool x)
{
	static sqlite3_stmt *stmt;
	if (!stmt)
		stmt = prepare_statement("INSERT OR REPLACE INTO functionAttribs (functionHead, registerLivenessCorrect, rbpOffsetCorrect, aliasingCorrect) VALUES (?, ?, 0, 0)");
	bind_oraclerip(stmt, 1, rip);
	bind_int64(stmt, 2, x);

	int rc;
	rc = sqlite3_step(stmt);
	assert(rc == SQLITE_DONE);
	rc = sqlite3_reset(stmt);
	assert(rc == SQLITE_OK);
}

void
Oracle::Function::setRbpToRspOffsetsCorrect(bool x)
{
	static sqlite3_stmt *stmt;
	if (!stmt)
		stmt = prepare_statement("UPDATE functionAttribs SET rbpOffsetCorrect = ? WHERE functionHead = ?");
	bind_oraclerip(stmt, 2, rip);
	bind_int64(stmt, 1, x);

	int rc;
	rc = sqlite3_step(stmt);
	assert(rc == SQLITE_DONE);
	rc = sqlite3_reset(stmt);
	assert(rc == SQLITE_OK);
}

void
Oracle::getRbpToRspOffset(const StaticRip &rip, enum RbpToRspOffsetState *state, unsigned long *offset)
{
	static sqlite3_stmt *stmt;
	if (!stmt)
		stmt = prepare_statement("SELECT rbpToRspDeltaState,rbpToRspDelta FROM instructionAttributes WHERE rip = ?");
	bind_oraclerip(stmt, 1, rip);
	int rc = sqlite3_step(stmt);
	if (rc == SQLITE_DONE) {
		/* Not entered in database yet */
		*state = RbpToRspOffsetStateUnknown;
		*offset = 0;
	} else {
		assert(rc == SQLITE_ROW);
		assert(sqlite3_column_type(stmt, 0) == SQLITE_INTEGER);
		assert(sqlite3_column_type(stmt, 1) == SQLITE_INTEGER);
		switch (sqlite3_column_int64(stmt, 0)) {
		case 0:
			*state = RbpToRspOffsetStateUnknown;
			break;
		case 1:
			*state = RbpToRspOffsetStateValid;
			break;
		case 2:
			*state = RbpToRspOffsetStateImpossible;
			break;
		default:
			abort();
		}
		*offset = sqlite3_column_int64(stmt, 1);
		rc = sqlite3_step(stmt);
		assert(rc == SQLITE_DONE);
	}
	sqlite3_reset(stmt);
}

void
Oracle::setRbpToRspOffset(const StaticRip &r,
			  RbpToRspOffsetState state,
			  unsigned long offset)
{
	static sqlite3_stmt *stmt;
	int rc;

	if (!stmt)
		stmt = prepare_statement(
			"UPDATE instructionAttributes SET rbpToRspDeltaState = ?, rbpToRspDelta = ? WHERE rip = ?");
	switch (state) {
	case RbpToRspOffsetStateUnknown:
		bind_int64(stmt, 1, 0);
		break;
	case RbpToRspOffsetStateValid:
		bind_int64(stmt, 1, 1);
		break;
	case RbpToRspOffsetStateImpossible:
		bind_int64(stmt, 1, 2);
		break;
	default:
		abort();
	}
	bind_int64(stmt, 2, offset);
	bind_oraclerip(stmt, 3, r);
	rc = sqlite3_step(stmt);
	assert(rc == SQLITE_DONE);
	sqlite3_reset(stmt);
}


void
Oracle::Function::setAliasingConfigCorrect(bool x)
{
	static sqlite3_stmt *stmt;
	if (!stmt)
		stmt = prepare_statement("UPDATE functionAttribs SET aliasingCorrect = ? WHERE functionHead = ?");
	bind_oraclerip(stmt, 2, rip);
	bind_int64(stmt, 1, x);

	int rc;
	rc = sqlite3_step(stmt);
	assert(rc == SQLITE_DONE);
	rc = sqlite3_reset(stmt);
	assert(rc == SQLITE_OK);
}

StaticRip
Oracle::functionHeadForInstruction(const StaticRip &rip)
{
	__set_profiling(functionHeadForInstruction);
	static sqlite3_stmt *stmt;
	if (!stmt)
		stmt = prepare_statement("SELECT functionHead FROM instructionAttributes WHERE rip = ?");
	bind_oraclerip(stmt, 1, rip);
	std::vector<StaticRip> x;
	extract_oraclerip_column(stmt, 0, x);
	if (x.size() == 0)
		return StaticRip(0);
	assert(x.size() == 1);
	return x[0];
}

/* Find an instruction which is guaranteed to be executed before any
   in @instrs.  Where multiple such instructions exist, we pick the
   latest one (in the sense that there should be no instruction I such
   that I dominates @instrs and also dominates @instrs plus the chosen
   dominator).  If minimum_size is non-zero we further restrict things
   so that we only consider dominating instructions whose size is at
   least minimum_size bytes, or the head instruction in a function. */
VexRip
Oracle::dominator(const std::set<VexRip> &instrs,
		  AddressSpace *as,
		  unsigned minimum_size)
{
	__set_profiling(oracle_dominator);
	assert(!instrs.empty());

	/* For now, only handle the case where everything is in the
	 * same function. */
#warning Not quite right... e.g. if instrs are in same function but have different call stacks
	StaticRip f(0);
	bool have_f = false;
	for (auto it = instrs.begin();
	     it != instrs.end();
	     it++) {
		if (!have_f) {
			f = functionHeadForInstruction(StaticRip(*it));
			have_f = true;
		} else if (f != functionHeadForInstruction(StaticRip(*it))) {
			printf("Can't find dominator for instruction set which crosses functions\n");
			for (it = instrs.begin();
			     it != instrs.end();
			     it++)
				printf("%s in function %s\n", f.name(), functionHeadForInstruction(StaticRip(*it)).name());
			return VexRip();
		}
	}

	if (!have_f) {
		printf("Eh? can't find function which contains instructions which need to be dominated.\n");
		return VexRip();
	}

	/* Find the dominator chains for each individual instruction,
	   intersect them, and then take the last one. This is perhaps
	   not the most efficient algorithm imaginable. */
	std::vector<StaticRip> dominators;
	auto it = instrs.begin();
	findDominators(f, StaticRip(*it), as, dominators);
	std::reverse(dominators.begin(), dominators.end());
	dominators.push_back(StaticRip(*it));
	it++;
	while (it != instrs.end()) {
		if (TIMEOUT)
			break;
		std::vector<StaticRip> newDominators;
		findDominators(f, StaticRip(*it), as, newDominators);
		std::reverse(newDominators.begin(), newDominators.end());
		newDominators.push_back(StaticRip(*it));
		for (unsigned x = 0;
		     x < dominators.size() && x < newDominators.size();
		     x++) {
			if (dominators[x] != newDominators[x])
				dominators.resize(x);
		}
		it++;
	}

	/* The dominator list should at least contain the head of the
	 * function, unless we timed out. */
	if (dominators.empty()) {
		printf("Dominator set empty!\n");
		return VexRip();
	}

	/* Eliminate excessively small instructions. */
	unsigned x;
	for (x = dominators.size() - 1; minimum_size != 0 && x > 0; x--)
		if (getInstructionSize(as, dominators[x]) >= minimum_size)
			break;
	return dominators[x].makeVexRip(*instrs.begin());
}

bool
Oracle::getRbpToRspDelta(const StaticRip &rip, long *out)
{
	RbpToRspOffsetState state;
	unsigned long o;
	getRbpToRspOffset(rip, &state, &o);
	if (state == RbpToRspOffsetStateValid) {
		*out = o;
		return true;
	} else {
		return false;
	}
}
bool
Oracle::getRbpToRspDelta(const VexRip &rip, long *out)
{
	return getRbpToRspDelta(StaticRip(rip), out);
}

Oracle::LivenessSet
Oracle::liveOnEntryToFunction(const StaticRip &rip)
{
	Function f(rip);
	return f.liveOnEntry(rip, true);
}
Oracle::LivenessSet
Oracle::liveOnEntryToFunction(const VexRip &rip)
{
	return liveOnEntryToFunction(StaticRip(rip));
}

void
Oracle::getInstrCallees(const VexRip &vr, std::vector<VexRip> &out)
{
	StaticRip sr(vr);
	std::vector<StaticRip> outSr;
	Function(sr).getInstructionCallees(sr, outSr);
	VexRip vrEnd = vr + getInstructionSize(ms->addressSpace, sr);
	for (auto it = outSr.begin(); it != outSr.end(); it++) {
		VexRip newVr(vrEnd);
		newVr.call(it->rip);
		out.push_back(newVr);
	}
}

void
Oracle::getInstrFallThroughs(const VexRip &vr, std::vector<VexRip> &out)
{
	StaticRip sr(vr);
	std::vector<StaticRip> outSr;
	Function(sr).getInstructionFallThroughs(sr, outSr);
	VexRip vrEnd = vr + getInstructionSize(ms->addressSpace, sr);
	for (auto it = outSr.begin(); it != outSr.end(); it++) {
		VexRip newVr(vrEnd);
		newVr.call(it->rip);
		out.push_back(newVr);
	}
}

VexRip
StaticRip::makeVexRip(const VexRip &from)
{
	VexRip r(from);
	r.jump(rip);
	return r;
}

void
dbg_database_query(const char *query)
{
	if (!_database) {
		printf("Database not open yet!\n");
		return;
	}

	int rc;

	sqlite3_stmt *stmt;
	const char *tail;
	rc = sqlite3_prepare_v2(
		_database,
		(char *)query,
		-1,
		&stmt,
		&tail);
	if (rc != SQLITE_OK) {
		printf("Error compiling %s: %d\n", query, rc);
		return;
	}
	if (tail != NULL && *tail != '\0')
		printf("WARNING: Ignoring garbage after SQL statement: %s\n", tail);
	if (!stmt) {
		printf("No SQL statement\n");
		return;
	}


	int nr_columns = sqlite3_column_count(stmt);
	if (nr_columns == 0) {
		printf("No data returned\n");
		rc = sqlite3_step(stmt);
		if (rc != SQLITE_DONE)
			printf("Error return %d from sqlite3_step\n", rc);
	} else {
		int cwidth = 225 / nr_columns;
		int wide_columns = 225 % nr_columns;
		if (cwidth > 20) {
			cwidth = 20;
			wide_columns = 0;
		}
		for (int i = 0; i < nr_columns; i++)
			printf("%*.*s",
			       cwidth + (i < wide_columns),
			       cwidth + (i < wide_columns) - 1,
			       sqlite3_column_origin_name(stmt, i));
		printf("\n-----------------------------------------------------------\n");

		while (1) {
			rc = sqlite3_step(stmt);
			if (rc == SQLITE_DONE) {
				printf("End of data\n");
				break;
			}
			if (rc != SQLITE_ROW) {
				printf("Unexpected return code %d from sqlite3_step\n", rc);
				break;
			}
			for (int i = 0; i < nr_columns; i++) {
				int w = cwidth + (i < wide_columns);
				switch (sqlite3_column_type(stmt, i)) {
				case SQLITE_INTEGER:
					printf("%*llx", w, sqlite3_column_int64(stmt, i));
					break;
				case SQLITE_FLOAT:
					printf("%*f", w, sqlite3_column_double(stmt, i));
					break;
				case SQLITE_TEXT: {
					const unsigned char *s = sqlite3_column_text(stmt, i);
					if (strlen((const char *)s) >= (size_t)w)
						printf("%*.*s... ",
						       w - 4,
						       w - 4,
						       s);
					else
						printf("%*s", w, s);
					break;
				}
				case SQLITE_BLOB: {
					const unsigned char *s = (const unsigned char *)sqlite3_column_blob(stmt, i);
					int sz = sqlite3_column_bytes(stmt, i);
					bool trunc;
					if (sz * 2 >= w) {
						trunc = true;
						sz = w - 2;
					} else {
						trunc = false;
					}
					for (int j = 0; j < sz; j++)
						printf("%02x", s[j]);
					if (trunc)
						printf("...");
					break;
				}
				case SQLITE_NULL:
					printf("%*s", w, "NULL");
					break;
				default:
					abort();
				}
			}
			printf("\n");
		}
	}
	sqlite3_finalize(stmt);
}

bool
parseThreadVexRip(ThreadVexRip *tr, const char *str, const char **suffix)
{
	if (!parseDecimalUInt(&tr->thread, str, &str) ||
	    !parseThisChar(':', str, &str) ||
	    !parseVexRip(&tr->rip, str, suffix))
		return false;
	return true;
}

/* Returns true if @vr is believed to be the first instruction in a
 * function. */
bool
Oracle::isFunctionHead(const VexRip &vr)
{
	StaticRip sr(vr);
	static sqlite3_stmt *stmt;

	if (!stmt)
		stmt = prepare_statement("SELECT COUNT(*) FROM instructionAttributes WHERE functionHead = ?");
	bind_oraclerip(stmt, 1, sr);
	std::vector<unsigned long> a;
	extract_int64_column(stmt, 0, a);
	assert(a.size() == 1);
	return a[0];
}

/* The call stack for @vr is possibly truncated.  Examine our
   databases and try to figure out what might possibly be supposed to
   be at the top of it. */
void
Oracle::getPossibleStackTruncations(const VexRip &vr,
				    std::vector<unsigned long> &callers)
{
	/* Find the thing on the bottom of the stack, then find which
	   function it's in, and then find all callers of that
	   function. */
	StaticRip baseRip(vr.stack[0]);
	StaticRip functionHead = functionHeadForInstruction(baseRip);
	std::vector<StaticRip> predecessors;
	Function(functionHead).addPredecessorsCall(functionHead, predecessors);
	/* That tells us the address of the start of the call
	   instruction, but we really want the end of the
	   instruction. */
	for (auto it = predecessors.begin(); it != predecessors.end(); it++) {
		callers.push_back(it->rip + getInstructionSize(ms->addressSpace, *it));
	}
}

/* Find all of the instructions which might have executed immediately
 * before @vr. */
void
Oracle::findPredecessors(const VexRip &vr, bool includeCallPredecessors, std::vector<VexRip> &out)
{
	StaticRip sr(vr);
	Function f(sr);

	std::vector<StaticRip> nonCall;
	f.addPredecessorsDirect(sr, nonCall);
	for (auto it = nonCall.begin(); it != nonCall.end(); it++)
		out.push_back(it->makeVexRip(vr));
	if (includeCallPredecessors) {
		std::vector<StaticRip> call;
		f.addPredecessorsCall(sr, call);
		if (call.size() != 0) {
			VexRip parentVr(vr);
			parentVr.rtrn();
			for (auto it = call.begin(); it != call.end(); it++) {
				unsigned long expectedReturn =
					it->rip + getInstructionSize(
						ms->addressSpace,
						*it);
				if (expectedReturn == parentVr.unwrap_vexrip())
					out.push_back(it->makeVexRip(parentVr));
			}
		}
	}
	std::vector<StaticRip> rtrn;
	f.addPredecessorsReturn(sr, rtrn);
	for (auto it = rtrn.begin(); it != rtrn.end(); it++) {
		VexRip r(vr);
		r.call(it->rip);
		out.push_back(r);
	}

	if (rtrn.empty() && nonCall.empty()) {
		std::vector<StaticRip> callSucc;
		static sqlite3_stmt *stmt;
		if (!stmt)
			stmt = prepare_statement("SELECT rip FROM callSuccRips WHERE dest = ?");
		bind_oraclerip(stmt, 1, sr);
		extract_oraclerip_column(stmt, 0, callSucc);

		if (!callSucc.empty()) {
			printf("Warning: ignoring library call at %s\n", sr.name());
			for (auto it = callSucc.begin(); it != callSucc.end(); it++) {
				out.push_back(it->makeVexRip(vr));
			}
		}
	}
}

bool
Oracle::isPltCall(const VexRip &vr)
{
#warning These numbers are correct for mysqld; not for anything else.
	unsigned long r = vr.unwrap_vexrip();
	if (r >= 0x5364c0 && r <= 0x537570)
		return true;
	else
		return false;
}

Oracle::PointerAliasingSet
Oracle::RegisterAliasingConfiguration::lookupRegister(const threadAndRegister &r) const
{
	/* This is only safe for SSA-form machines */
	assert(r.gen() != 0);

	/* Assume that anything which isn't a GPR isn't a pointer.
	   True for x86. */
	if (r.asReg() >= Oracle::NR_REGS * 8)
		return Oracle::PointerAliasingSet::notAPointer;
	/* Can't say anything about non-default generations. */
	if (r.gen() != (unsigned)-1)
		return Oracle::PointerAliasingSet::anything;
	for (auto it = content.begin(); it != content.end(); it++) {
		if (it->first == r.tid())
			return it->second.v[r.asReg() / 8];
	}

	/* Don't have an aliasing configuration for this thread ->
	 * pretty bad. */
	abort();
}

void
Oracle::RegisterAliasingConfiguration::set(const threadAndRegister &r, const PointerAliasingSet &v)
{
	if (r.asReg() >= NR_REGS * 8)
		return;
	/* The class of RSP is always hard-wired to be just a stack
	 * pointer. */
	if (r.asReg() == OFFSET_amd64_RSP)
		return;
	for (auto it = content.begin(); it != content.end(); it++) {
		if (it->first == r.tid()) {
			it->second.v[r.asReg() / 8] = v;
			return;
		}
	}
	abort();
}

void
Oracle::RegisterAliasingConfiguration::addConfig(unsigned tid, const ThreadRegisterAliasingConfiguration &config)
{
	for (auto it = content.begin(); it != content.end(); it++)
		assert(tid != it->first);
	content.push_back(std::pair<unsigned, ThreadRegisterAliasingConfiguration>(tid, config));
}

Oracle::RegisterAliasingConfiguration
Oracle::getAliasingConfiguration(const std::vector<std::pair<unsigned, VexRip> > &origins)
{
	RegisterAliasingConfiguration rac;
	for (auto it = origins.begin(); it != origins.end(); it++)
		rac.addConfig(it->first,
			      getAliasingConfigurationForRip(it->second));
	return rac;
}
<|MERGE_RESOLUTION|>--- conflicted
+++ resolved
@@ -868,21 +868,13 @@
 	     it++) {
 		LibVEX_maybe_gc(token);
 		Function f(*it);
-<<<<<<< HEAD
 		if (!f.aliasingConfigCorrect()) {
 			do {
 				done_something = false;
-				f.calculateAliasing(ths->ms->addressSpace, &done_something, ths);
+				f.calculateAliasing(ths->ms->addressSpace, &done_something);
 			} while (done_something);
 			f.setAliasingConfigCorrect(true);
 		}
-=======
-		do {
-			done_something = false;
-			f.calculateAliasing(ths->ms->addressSpace, &done_something);
-		} while (done_something);
-		f.setAliasingConfigCorrect(true);
->>>>>>> 1577a4fd
 		printf("Aliasing: Done %zd/%zd functions\n",
 		       it - functions.begin(),
 		       functions.size());
