--- conflicted
+++ resolved
@@ -2853,10 +2853,7 @@
 	unsigned x, y;
 	char buf[4096];
 	ssize_t s;
-<<<<<<< HEAD
-=======
 	struct sigaction act;
->>>>>>> ca478aaa
 
 	s = readlink("/proc/self/exe", buf, sizeof(buf)-1);
 	if (s == -1) {
@@ -2877,28 +2874,18 @@
 		return;
 	}
 
-<<<<<<< HEAD
-=======
 	printf("Patching %s\n", buf);
 
 #if USE_STATS
 	atexit(dump_stats);
 #endif
 
->>>>>>> ca478aaa
-#if USE_STATS
-	atexit(dump_stats);
-#endif
-
-<<<<<<< HEAD
-=======
 	memset(&act, 0, sizeof(act));
 	act.sa_sigaction = segv_sigaction;
 	act.sa_flags = SA_ONSTACK | SA_SIGINFO;
 	sigaction(SIGSEGV, &act, NULL);
 	sigaction(SIGBUS, &act, NULL);
 
->>>>>>> ca478aaa
 	alloc_thread_state_area();
 
 	for (x = 0; x < plan.nr_patch_points; x++)
