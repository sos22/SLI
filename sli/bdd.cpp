#include "sli.h"
#include "bdd.hpp"
#include "simplify_irexpr.hpp"
#include "stacked_cdf.hpp"

#include "bdd_tmpl.cpp"

bool bdd_use_dereferences;

/* Convert @what so that it uses muxes wherever possible (i.e. no
   And1, Or1, or Not1 operators) and so that all muxes are at top
   level. */
static IRExpr *muxify(IRExpr *what, std::map<IRExpr *, IRExpr *> &memo);
static IRExpr *
_muxify(IRExpr *what, std::map<IRExpr *, IRExpr *> &memo)
{
	if (TIMEOUT)
		return what;
	switch (what->tag) {
	case Iex_Get:
		return what;
	case Iex_GetI:
		abort();
	case Iex_Qop: {
		IRExprQop *w = (IRExprQop *)what;
		IRExpr *a = muxify(w->arg1, memo);
		if (a->tag == Iex_Mux0X)
			return IRExpr_Mux0X(
				((IRExprMux0X *)a)->cond,
				muxify(IRExpr_Qop(
					       w->op,
					       ((IRExprMux0X *)a)->expr0,
					       w->arg2,
					       w->arg3,
					       w->arg4),
				       memo),
				muxify(IRExpr_Qop(
					       w->op,
					       ((IRExprMux0X *)a)->exprX,
					       w->arg2,
					       w->arg3,
					       w->arg4),
				       memo));
		IRExpr *b = muxify(w->arg2, memo);
		if (b->tag == Iex_Mux0X)
			return IRExpr_Mux0X(
				((IRExprMux0X *)b)->cond,
				muxify(IRExpr_Qop(
					       w->op,
					       a,
					       ((IRExprMux0X *)b)->expr0,
					       w->arg3,
					       w->arg4),
				       memo),
				muxify(IRExpr_Qop(
					       w->op,
					       a,
					       ((IRExprMux0X *)b)->exprX,
					       w->arg3,
					       w->arg4),
				       memo));
		IRExpr *c = muxify(w->arg3, memo);
		if (c->tag == Iex_Mux0X)
			return IRExpr_Mux0X(
				((IRExprMux0X *)c)->cond,
				muxify(IRExpr_Qop(
					       w->op,
					       a,
					       b,
					       ((IRExprMux0X *)c)->expr0,
					       w->arg4),
				       memo),
				muxify(IRExpr_Qop(
					       w->op,
					       a,
					       b,
					       ((IRExprMux0X *)c)->exprX,
					       w->arg4),
				       memo));
		IRExpr *d = muxify(w->arg4, memo);
		if (d->tag == Iex_Mux0X)
			return IRExpr_Mux0X(
				((IRExprMux0X *)c)->cond,
				muxify(IRExpr_Qop(
					       w->op,
					       a,
					       b,
					       c,
					       ((IRExprMux0X *)d)->expr0),
				       memo),
				muxify(IRExpr_Qop(
					       w->op,
					       a,
					       b,
					       c,
					       ((IRExprMux0X *)d)->exprX),
				       memo));
		assert(a == w->arg1 && b == w->arg2 && c == w->arg3 && d == w->arg4);
		return what;
	}
	case Iex_Triop: {
		IRExprTriop *w = (IRExprTriop *)what;
		IRExpr *a = muxify(w->arg1, memo);
		if (a->tag == Iex_Mux0X)
			return IRExpr_Mux0X(
				((IRExprMux0X *)a)->cond,
				muxify(IRExpr_Triop(
					       w->op,
					       ((IRExprMux0X *)a)->expr0,
					       w->arg2,
					       w->arg3),
				       memo),
				muxify(IRExpr_Triop(
					       w->op,
					       ((IRExprMux0X *)a)->exprX,
					       w->arg2,
					       w->arg3),
				       memo));
		IRExpr *b = muxify(w->arg2, memo);
		if (b->tag == Iex_Mux0X)
			return IRExpr_Mux0X(
				((IRExprMux0X *)b)->cond,
				muxify(IRExpr_Triop(
					       w->op,
					       a,
					       ((IRExprMux0X *)b)->expr0,
					       w->arg3),
				       memo),
				muxify(IRExpr_Triop(
					       w->op,
					       a,
					       ((IRExprMux0X *)b)->exprX,
					       w->arg3),
				       memo));
		IRExpr *c = muxify(w->arg3, memo);
		if (c->tag == Iex_Mux0X)
			return IRExpr_Mux0X(
				((IRExprMux0X *)c)->cond,
				muxify(IRExpr_Triop(
					       w->op,
					       a,
					       b,
					       ((IRExprMux0X *)c)->expr0),
				       memo),
				muxify(IRExpr_Triop(
					       w->op,
					       a,
					       b,
					       ((IRExprMux0X *)c)->exprX),
				       memo));
		if (a == w->arg1 && b == w->arg2 && c == w->arg3)
			return what;
		else
			return IRExpr_Triop(w->op, a, b, c);
	}
	case Iex_Binop: {
		IRExprBinop *w = (IRExprBinop *)what;
		IRExpr *a = muxify(w->arg1, memo);
		if (a->tag == Iex_Mux0X)
			return IRExpr_Mux0X(
				((IRExprMux0X *)a)->cond,
				muxify(IRExpr_Binop(
					       w->op,
					       ((IRExprMux0X *)a)->expr0,
					       w->arg2),
				       memo),
				muxify(IRExpr_Binop(
					       w->op,
					       ((IRExprMux0X *)a)->exprX,
					       w->arg2),
				       memo));
		IRExpr *b = muxify(w->arg2, memo);
		if (b->tag == Iex_Mux0X)
			return IRExpr_Mux0X(
				((IRExprMux0X *)b)->cond,
				muxify(IRExpr_Binop(
					       w->op,
					       a,
					       ((IRExprMux0X *)b)->expr0),
				       memo),
				muxify(IRExpr_Binop(
					       w->op,
					       a,
					       ((IRExprMux0X *)b)->exprX),
				       memo));
		assert(a == w->arg1 && b == w->arg2);
		return what;
	}
	case Iex_Unop: {
		IRExprUnop *w = (IRExprUnop *)what;
		IRExpr *a = muxify(w->arg, memo);
		if (a->tag == Iex_Mux0X)
			return IRExpr_Mux0X(
				((IRExprMux0X *)a)->cond,
				muxify(IRExpr_Unop(
					       w->op,
					       ((IRExprMux0X *)a)->expr0),
				       memo),
				muxify(IRExpr_Unop(
					       w->op,
					       ((IRExprMux0X *)a)->exprX),
				       memo));
		if (w->op == Iop_Not1)
			return IRExpr_Mux0X(
				a,
				IRExpr_Const_U1(true),
				IRExpr_Const_U1(false));
		assert(a == w->arg);
		return w;
	}
	case Iex_Const:
		return what;
	case Iex_Mux0X: {
		IRExprMux0X *m = (IRExprMux0X *)what;
		IRExpr *cond = muxify(m->cond, memo);
		IRExpr *expr0 = muxify(m->expr0, memo);
		IRExpr *exprX = muxify(m->exprX, memo);
		if (cond == m->cond && expr0 == m->expr0 && exprX == m->exprX)
			return what;
		else
			return IRExpr_Mux0X(cond, expr0, exprX);
	}
	case Iex_CCall: {
		IRExprCCall *cee = (IRExprCCall *)what;
		IRExpr *a;
		int i;

		/* Shut compiler up */
		a = (IRExpr *)0xf001;

		for (i = 0; cee->args[i]; i++) {
			a = muxify(cee->args[i], memo);
			if (a->tag == Iex_Mux0X)
				break;
			assert(a == cee->args[i]);
		}
		if (!cee->args[i])
			return what;
		int nr_args;
		for (nr_args = i; cee->args[nr_args]; nr_args++)
			;
		IRExpr **newArgs0 = (IRExpr **)__LibVEX_Alloc_Ptr_Array(&ir_heap, nr_args + 1);
		memcpy(newArgs0, cee->args, sizeof(cee->args[0]) * (nr_args + 1));
		newArgs0[i] = ((IRExprMux0X *)a)->expr0;
		IRExpr **newArgsX = (IRExpr **)__LibVEX_Alloc_Ptr_Array(&ir_heap, nr_args + 1);
		memcpy(newArgsX, cee->args, sizeof(cee->args[0]) * (nr_args + 1));
		newArgsX[i] = ((IRExprMux0X *)a)->exprX;
		return muxify(
			IRExpr_Mux0X(
				((IRExprMux0X *)a)->cond,
				IRExpr_CCall(cee->cee, cee->retty, newArgs0),
				IRExpr_CCall(cee->cee, cee->retty, newArgsX)),
			memo);
	}
	case Iex_Associative: {
		IRExprAssociative *iea = (IRExprAssociative *)what;
		if (iea->op == Iop_And1) {
			IRExpr *acc = IRExpr_Const_U1(true);
			IRExpr *fls = IRExpr_Const_U1(false);
			for (int i = 0; i < iea->nr_arguments; i++)
				acc = IRExpr_Mux0X(
					muxify(iea->contents[i], memo),
					fls,
					acc);
			return acc;
		} else if (iea->op == Iop_Or1) {
			IRExpr *acc = IRExpr_Const_U1(false);
			IRExpr *tru = IRExpr_Const_U1(true);
			for (int i = 0; i < iea->nr_arguments; i++)
				acc = IRExpr_Mux0X(
					muxify(iea->contents[i], memo),
					acc,
					tru);
			return acc;
		}

		assert(iea->nr_arguments > 0);
		IRExpr *a = (IRExpr *)0xdead;
		int i;
		for (i = 0; i < iea->nr_arguments; i++) {
			a = muxify(iea->contents[i], memo);
			if (a->tag == Iex_Mux0X)
				break;
			assert(a == iea->contents[i]);
		}
		if (i == iea->nr_arguments)
			return what;
		IRExpr **newArgs0 = alloc_irexpr_array(iea->nr_arguments);
		memcpy(newArgs0, iea->contents, sizeof(iea->contents[0]) * iea->nr_arguments);
		newArgs0[i] = ((IRExprMux0X *)a)->expr0;
		IRExpr **newArgsX = alloc_irexpr_array(iea->nr_arguments);
		memcpy(newArgsX, iea->contents, sizeof(iea->contents[0]) * iea->nr_arguments);
		newArgsX[i] = ((IRExprMux0X *)a)->exprX;
		IRExprAssociative *exp0 = IRExpr_Associative_Claim(iea->op, iea->nr_arguments, newArgs0);
		IRExprAssociative *expX = IRExpr_Associative_Claim(iea->op, iea->nr_arguments, newArgsX);
		return muxify(
			IRExpr_Mux0X(
				((IRExprMux0X *)a)->cond,
				exp0,
				expX),
			memo);
	}
		
	case Iex_Load: {
		IRExprLoad *l = (IRExprLoad *)what;
		IRExpr *a = muxify(l->addr, memo);
		if (a->tag == Iex_Mux0X)
			return IRExpr_Mux0X(
				((IRExprMux0X *)a)->cond,
				muxify(IRExpr_Load(
					       l->ty,
					       ((IRExprMux0X *)a)->expr0),
				       memo),
				muxify(IRExpr_Load(
					       l->ty,
					       ((IRExprMux0X *)a)->exprX),
				       memo));
		assert(a == l->addr);
		return what;
	}
	case Iex_HappensBefore:
		return what;
	case Iex_FreeVariable:
		return what;
	case Iex_EntryPoint:
		return what;
	case Iex_ControlFlow:
		return what;
	}
	abort();
}

static IRExpr *
muxify(IRExpr *what, std::map<IRExpr *, IRExpr *> &memo)
{
	auto it_did_insert = memo.insert(std::pair<IRExpr *, IRExpr *>(what, (IRExpr *)0xf001));
	auto it = it_did_insert.first;
	auto did_insert = it_did_insert.second;
	if (did_insert)
		it->second = _muxify(what, memo);
	return it->second;
}

static bool
isZero(IRExprConst *iec)
{
	switch (iec->Ico.ty) {
	case Ity_I1:
		return iec->Ico.content.U1 == 0;
	case Ity_I8:
		return iec->Ico.content.U8 == 0;
	case Ity_I16:
		return iec->Ico.content.U16 == 0;
	case Ity_I32:
		return iec->Ico.content.U32 == 0;
	case Ity_I64:
		return iec->Ico.content.U64 == 0;
	case Ity_I128:
		return iec->Ico.content.U128.lo == 0 &&
			iec->Ico.content.U128.hi == 0;
	case Ity_INVALID:
		abort();
	}
	abort();
}

/* Check if something is ``small''.  BadPtr(k + x) == BadPtr(x)
   whenever k is small. */
static bool
isSmall64(IRExpr *what)
{
	if (what->tag == Iex_Const) {
		IRExprConst *ico = (IRExprConst *)what;
		assert(ico->Ico.ty == Ity_I64);
		return ico->Ico.content.U64 < (1ul << 22);
	}
	if (what->tag == Iex_Unop) {
		IRExprUnop *u = (IRExprUnop *)what;
		return u->op == Iop_8Uto64 ||
			u->op == Iop_16Uto64;
	}
	return false;
}
/* Check if something is a small mask.  BadPtr(k & x) == BadPtr(x)
   whenever k is a small mask. */
static bool
isSmallMask64(IRExpr *what)
{
	if (what->tag == Iex_Const) {
		IRExprConst *ico = (IRExprConst *)what;
		assert(ico->Ico.ty == Ity_I64);
		return ~ico->Ico.content.U64 < (1ul << 22);
	}
	if (what->tag == Iex_Unop) {
		IRExprUnop *u = (IRExprUnop *)what;
		return u->op == Iop_Not64 && isSmall64(u->arg);
	}
	return false;
}

/* Some very quick simplifications which are always applied to the
 * condition of BDD internal nodes.  This isn't much more than just
 * constant folding. */
static IRExpr *
_quickSimplify(IRExpr *a, std::map<IRExpr *, IRExpr *> &memo)
{
	switch (a->tag) {
	case Iex_Unop: {
		IRExprUnop *au = (IRExprUnop *)a;
		auto arg = quickSimplify(au->arg, memo);
		top_unop:
		if (arg->tag == Iex_Associative) {
			IRExprAssociative *argA = (IRExprAssociative *)arg;
			if (au->op >= Iop_Neg8 &&
			    au->op <= Iop_Neg64 &&
			    argA->op >= Iop_Add8 &&
			    argA->op <= Iop_Add64) {
				/* Turn -(x + y) into -x + -y */
				IRExpr *args[argA->nr_arguments];
				for (int i = 0; i < argA->nr_arguments; i++) {
					args[i] = quickSimplify(IRExpr_Unop(au->op, argA->contents[i]), memo);
				}
				return quickSimplify(
					IRExpr_Associative_Copy(
						argA->op,
						argA->nr_arguments,
						args),
					memo);
			}
			if (au->op == Iop_BadPtr &&
			    (argA->op == Iop_Add64 || argA->op == Iop_Or64)) {
				if (isSmall64(argA->contents[0])) {
					if (argA->nr_arguments == 2) {
						arg = argA->contents[1];
					} else {
						arg = quickSimplify(
							IRExpr_Associative_Copy(
								argA->op,
								argA->nr_arguments - 1,
								argA->contents + 1),
							memo);
					}
					goto top_unop;
				} else if (argA->contents[0]->tag == Iex_Const) {
					IRExprConst *cnst = (IRExprConst *)argA->contents[0];
					unsigned long c = cnst->Ico.content.U64;
					unsigned long newC = c & ~((1ul << 22) - 1);
					if (c != newC) {
						assert(newC != 0);
						IRExpr *newCnst = IRExpr_Const_U64(newC);
						IRExpr *newArgs[argA->nr_arguments];
						memcpy(newArgs, argA->contents, sizeof(newArgs[0]) * argA->nr_arguments);
						newArgs[0] = newCnst;
						arg = quickSimplify(
							IRExpr_Associative_Copy(
								argA->op,
								argA->nr_arguments,
								newArgs),
							memo);
						goto top_unop;
					}
				}
			}

			if (au->op == Iop_BadPtr &&
			    argA->op == Iop_And64 &&
			    isSmallMask64(argA->contents[0])) {
				if (argA->nr_arguments == 2) {
					arg = argA->contents[1];
				} else {
					arg = quickSimplify(
						IRExpr_Associative_Copy(
							argA->op,
							argA->nr_arguments - 1,
							argA->contents + 1),
						memo);
				}
				goto top_unop;
			}

			/* Narrowing operations should usually be
			   pushed through associative ones. */
			bool simple_narrowing =
				(au->op == Iop_64to8 ||
				 au->op == Iop_64to16 ||
				 au->op == Iop_64to32 ||
				 au->op == Iop_32to8 ||
				 au->op == Iop_32to16 ||
				 au->op == Iop_16to8);
			bool lane_narrowing =
				(au->op == Iop_16HIto8 ||
				 au->op == Iop_32HIto16 ||
				 au->op == Iop_64HIto32 ||
				 au->op == Iop_128HIto64);
			bool mul = argA->op >= Iop_Mul8 && argA->op <= Iop_Mul64;
			bool otherSafe = (argA->op >= Iop_Add8 && argA->op <= Iop_Add64) ||
				(argA->op >= Iop_And8 && argA->op <= Iop_And64) ||
				(argA->op >= Iop_Or8 && argA->op <= Iop_Or64);
			if ((simple_narrowing && mul) ||
			    ((simple_narrowing || lane_narrowing) &&
			     (mul || otherSafe))) {
				IRExpr *args[argA->nr_arguments];
				for (int i = 0; i < argA->nr_arguments; i++) {
					args[i] = quickSimplify(IRExpr_Unop(au->op, argA->contents[i]),
								memo);
				}
				int op = (int)argA->op;
				switch (argA->type()) {
				case Ity_I8:
					break;
				case Ity_I16:
					op--;
					break;
				case Ity_I32:
					op -= 2;
					break;
				case Ity_I64:
					op -= 3;
					break;
				case Ity_INVALID:
				case Ity_I1:
				case Ity_I128:
					abort();
				}
				switch (au->type()) {
				case Ity_I8:
					break;
				case Ity_I16:
					op++;
					break;
				case Ity_I32:
					op+=2;
					break;
				case Ity_I64:
					op+=3;
					break;
				case Ity_INVALID:
				case Ity_I1:
				case Ity_I128:
					abort();
				}
				return quickSimplify(IRExpr_Associative_Copy(
							     (IROp)op,
							     argA->nr_arguments,
							     args),
						     memo);
			}
		}

		IROp op = au->op;
		if (arg->tag == Iex_Unop) {
			IRExprUnop *argU = (IRExprUnop *)arg;
			if (inverseUnops(au->op, argU->op)) {
				return argU->arg;
			}
			IROp c;
			if (shortCircuitableUnops(au->op, argU->op, &c)) {
				arg = argU->arg;
				op = c;
			}
		}

		if (arg->tag == Iex_Const) {
			IRExprConst *argc = (IRExprConst *)arg;
			switch (op) {
#define do_uconv(_from, _to)						\
				case Iop_ ## _from ## Uto ## _to:	\
					return IRExpr_Const_U ## _to (argc->Ico.content.U ## _from)
				do_uconv(1, 8);
				//do_uconv(1, 16); /*1Uto16 doesn't exist, for some reason */
				do_uconv(1, 32);
				do_uconv(1, 64);
				do_uconv(8, 16);
				do_uconv(8, 32);
				do_uconv(8, 64);
				do_uconv(16, 32);
				do_uconv(16, 64);
				do_uconv(32, 64);
#undef do_uconv
#define do_sconv(_from, _fromt, _to, _tot)				\
				case Iop_ ## _from ## Sto ## _to:	\
					return IRExpr_Const_U ## _to (	\
						(_tot)(_fromt)argc->Ico.content.U ## _from )
				do_sconv(8, char, 16, short);
				do_sconv(8, char, 32, int);
				do_sconv(8, char, 64, long);
				do_sconv(16, short, 32, int);
				do_sconv(16, short, 64, long);
				do_sconv(32, int, 64, long);
#undef do_sconv
#define do_downconv(_from, _to)						\
				case Iop_ ## _from ## to ## _to:	\
					return IRExpr_Const_U ## _to (argc->Ico.content.U ## _from)
				do_downconv(64, 1);
				do_downconv(64, 8);
				do_downconv(64, 16);
				do_downconv(64, 32);
				do_downconv(32, 1);
				do_downconv(32, 8);
				do_downconv(32, 16);
				do_downconv(16, 1);
				do_downconv(16, 8);
				do_downconv(8, 1);
#undef do_downconv
			case Iop_128to64:
				return IRExpr_Const_U64(argc->Ico.content.U128.lo);
			case Iop_128HIto64:
				return IRExpr_Const_U64(argc->Ico.content.U128.hi);
			case Iop_64HIto32:
			  return IRExpr_Const_U32(argc->Ico.content.U64 >> 32);
			case Iop_64UtoV128:
				return IRExpr_Const_U128(0, argc->Ico.content.U64);
			case Iop_BadPtr:
				/* Can't constant fold these without an
				 * IRExprOptimisations struct. */
				if (argc->Ico.content.U64 < 4096)
					return IRExpr_Const_U1(true);
				if (arg == au->arg)
					return au;
				else
					return IRExprUnop::mk(au->op, arg);
				break;
			case Iop_Neg8:
				return IRExpr_Const_U8(-argc->Ico.content.U8);
			case Iop_Neg16:
				return IRExpr_Const_U16(-argc->Ico.content.U16);
			case Iop_Neg32:
				return IRExpr_Const_U32(-argc->Ico.content.U32);
			case Iop_Neg64:
				return IRExpr_Const_U64(-argc->Ico.content.U64);
			case Iop_Not1:
				return IRExpr_Const_U1(!argc->Ico.content.U1);
			case Iop_Not8:
				return IRExpr_Const_U8(~argc->Ico.content.U8);
			case Iop_Not16:
				return IRExpr_Const_U16(~argc->Ico.content.U16);
			case Iop_Not32:
				return IRExpr_Const_U32(~argc->Ico.content.U32);
			case Iop_Not64:
				return IRExpr_Const_U64(~argc->Ico.content.U64);
			default:
				abort();
			}
		}
		if (arg == au->arg && au->op == op)
			return au;
		else
			return IRExprUnop::mk(op, arg);
	}
	case Iex_Binop: {
		IRExprBinop *_ieb = (IRExprBinop *)a;
		auto arg1 = quickSimplify(_ieb->arg1, memo);
		auto arg2 = quickSimplify(_ieb->arg2, memo);

		IRExprConst *arg1C = (arg1->tag == Iex_Const) ? (IRExprConst *)arg1 : NULL;
		IRExprConst *arg2C = (arg2->tag == Iex_Const) ? (IRExprConst *)arg2 : NULL;
		IRExprAssociative *arg1A = (arg1->tag == Iex_Associative) ? (IRExprAssociative *)arg1 : NULL;
		IRExprAssociative *arg2A = (arg2->tag == Iex_Associative) ? (IRExprAssociative *)arg2 : NULL;
		IRExprUnop *arg2U = (arg2->tag == Iex_Unop) ? (IRExprUnop *)arg2 : NULL;
		bool is_eq = _ieb->op >= Iop_CmpEQ8 && _ieb->op <= Iop_CmpEQ64;

		/* x < 0 is always false, for unsigned comparisons. */
		if (_ieb->op >= Iop_CmpLT8U &&
		    _ieb->op <= Iop_CmpLT64U &&
		    arg2C &&
		    isZero(arg2C)) {
			return IRExpr_Const_U1(0);
		}
		/* We can sometimes simplify a bit if we have k1 == (k2 & x)
		   or k1 == (k2 | x) */
		if (is_eq && arg1C && arg2A && arg2A->contents[0]->tag == Iex_Const) {
			IRExprConst *cnst2 = (IRExprConst *)arg2A->contents[0];
			bool doit = false;
			switch (arg2A->op) {
			case Iop_Or8:
				doit = !!(cnst2->Ico.content.U8 & ~arg1C->Ico.content.U8);
				break;
			case Iop_Or16:
				doit = !!(cnst2->Ico.content.U16 & ~arg1C->Ico.content.U16);
				break;
			case Iop_Or32:
				doit = !!(cnst2->Ico.content.U32 & ~arg1C->Ico.content.U32);
				break;
			case Iop_Or64:
				doit = !!(cnst2->Ico.content.U64 & ~arg1C->Ico.content.U64);
				break;
			case Iop_And8:
				doit = !!(arg1C->Ico.content.U8 & ~cnst2->Ico.content.U8);
				break;
			case Iop_And16:
				doit = !!(arg1C->Ico.content.U16 & ~cnst2->Ico.content.U16);
				break;
			case Iop_And32:
				doit = !!(arg1C->Ico.content.U32 & ~cnst2->Ico.content.U32);
				break;
			case Iop_And64:
				doit = !!(arg1C->Ico.content.U64 & ~cnst2->Ico.content.U64);
				break;
			default:
				doit = false;
				break;
			}
			if (doit) {
				return IRExpr_Const_U1(false);
			}
		}
		/* k1 == k2 + x -> k1 - k2 == x */
		if (is_eq && arg1C && arg2A && arg2A->op >= Iop_Add8 && arg2A->op <= Iop_Add64 &&
		    arg2A->contents[0]->tag == Iex_Const) {
			IRExprConst *k2 = (IRExprConst *)arg2A->contents[0];
			IRExpr *newR;
			if (arg2A->nr_arguments == 2) {
				newR = arg2A->contents[1];
			} else {
				newR = IRExpr_Associative_Copy(
					arg2A->op,
					arg2A->nr_arguments - 1,
					arg2A->contents + 1);
			}
			IRExpr *newL;
			switch (_ieb->op) {
			case Iop_CmpEQ8:
				newL = IRExpr_Const_U8(arg1C->Ico.content.U8 - k2->Ico.content.U8);
				break;
			case Iop_CmpEQ16:
				newL = IRExpr_Const_U16(arg1C->Ico.content.U16 - k2->Ico.content.U16);
				break;
			case Iop_CmpEQ32:
				newL = IRExpr_Const_U32(arg1C->Ico.content.U32 - k2->Ico.content.U32);
				break;
			case Iop_CmpEQ64:
				newL = IRExpr_Const_U64(arg1C->Ico.content.U64 - k2->Ico.content.U64);
				break;
			default:
				abort();
			}
			return quickSimplify(IRExpr_Binop(_ieb->op, newL, newR), memo);						
		}
		/* Turn 0 == x - y into x == y */
		if (is_eq && arg1C && isZero(arg1C) &&
		    arg2A && arg2A->op >= Iop_Add8 && arg2A->op <= Iop_Add64 &&
		    arg2A->contents[1]->tag == Iex_Unop) {
			IRExprUnop *uu = (IRExprUnop *)arg2A->contents[1];
			if (uu->op >= Iop_Neg8 && uu->op <= Iop_Neg64) {
				return quickSimplify(
					IRExpr_Binop(_ieb->op, arg2A->contents[0], uu->arg),
					memo);
			}
		}
		/* Turn k == -(x) into just -k == x */
		if (is_eq && arg1C && arg2U && arg2U->op >= Iop_Neg8 && arg2U->op <= Iop_Neg64) {
			IRExpr *newR = arg2U->arg;
			IRExpr *newL;
			switch (_ieb->op) {
			case Iop_CmpEQ8:
				newL = IRExpr_Const_U8(-arg1C->Ico.content.U8);
				break;
			case Iop_CmpEQ16:
				newL = IRExpr_Const_U16(-arg1C->Ico.content.U16);
				break;
			case Iop_CmpEQ32:
				newL = IRExpr_Const_U32(-arg1C->Ico.content.U32);
				break;
			case Iop_CmpEQ64:
				newL = IRExpr_Const_U64(-arg1C->Ico.content.U64);
				break;
			default:
				abort();
			}
			return quickSimplify(IRExpr_Binop(_ieb->op, newL, newR), memo);
		}
		/* k == widen(X) can be dealt with early */
		if (is_eq && arg1C && arg2U && arg2U->op >= Iop_8Uto16 && arg2U->op <= Iop_32Sto64) {
			switch (arg2U->op) {
			case Iop_8Uto16:
				if (arg1C->Ico.content.U16 & 0xff00) {
					return IRExpr_Const_U1(false);
				} else {
					return quickSimplify(
						IRExpr_Binop(Iop_CmpEQ8,
							     IRExpr_Const_U8(arg1C->Ico.content.U16 & 0xff),
							     arg2U->arg),
						memo);
				}
			case Iop_8Uto32:
				if (arg1C->Ico.content.U32 & 0xffffff00) {
					return IRExpr_Const_U1(false);
				} else {
					return quickSimplify(
						IRExpr_Binop(Iop_CmpEQ8,
							     IRExpr_Const_U8(arg1C->Ico.content.U32 & 0xff),
							     arg2U->arg),
						memo);
				}
			case Iop_8Uto64:
				if (arg1C->Ico.content.U64 & ~0xfful) {
					return IRExpr_Const_U1(false);
				} else {
					return quickSimplify(
						IRExpr_Binop(Iop_CmpEQ8,
							     IRExpr_Const_U8(arg1C->Ico.content.U64 & 0xff),
							     arg2U->arg),
						memo);
				}
			case Iop_16Uto32:
				if (arg1C->Ico.content.U32 & 0xffff0000) {
					return IRExpr_Const_U1(false);
				} else {
					return quickSimplify(
						IRExpr_Binop(Iop_CmpEQ16,
							     IRExpr_Const_U16(arg1C->Ico.content.U32 & 0xffff),
							     arg2U->arg),
						memo);
				}
			case Iop_16Uto64:
				if (arg1C->Ico.content.U64 & ~0xfffful) {
					return IRExpr_Const_U1(false);
				} else {
					return quickSimplify(
						IRExpr_Binop(Iop_CmpEQ16,
							     IRExpr_Const_U16(arg1C->Ico.content.U64 & 0xffff),
							     arg2U->arg),
						memo);
				}
			case Iop_32Uto64:
				if (arg1C->Ico.content.U64 & ~0xfffffffful) {
					return IRExpr_Const_U1(false);
				} else {
					return quickSimplify(
						IRExpr_Binop(Iop_CmpEQ32,
							     IRExpr_Const_U32(arg1C->Ico.content.U64 & 0xffffffff),
							     arg2U->arg),
						memo);
				}
			case Iop_8Sto16:
				if ((char)arg1C->Ico.content.U16 != arg1C->Ico.content.U16) {
					return IRExpr_Const_U1(false);
				} else {
					return quickSimplify(
						IRExpr_Binop(Iop_CmpEQ8,
							     IRExpr_Const_U8(arg1C->Ico.content.U16 & 0xff),
							     arg2U->arg),
						memo);
				}
			case Iop_8Sto32:
				if ((unsigned)(int)(char)arg1C->Ico.content.U32 != arg1C->Ico.content.U32) {
					return IRExpr_Const_U1(false);
				} else {
					return quickSimplify(
						IRExpr_Binop(Iop_CmpEQ8,
							     IRExpr_Const_U8(arg1C->Ico.content.U32 & 0xff),
							     arg2U->arg),
						memo);
				}
			case Iop_8Sto64:
				if ((unsigned long)(long)(char)arg1C->Ico.content.U64 != arg1C->Ico.content.U64) {
					return IRExpr_Const_U1(false);
				} else {
					return quickSimplify(
						IRExpr_Binop(Iop_CmpEQ8,
							     IRExpr_Const_U8(arg1C->Ico.content.U64 & 0xff),
							     arg2U->arg),
						memo);
				}
			case Iop_16Sto32:
				if ((unsigned)(int)(short)arg1C->Ico.content.U32 != arg1C->Ico.content.U32) {
					return IRExpr_Const_U1(false);
				} else {
					return quickSimplify(
						IRExpr_Binop(Iop_CmpEQ16,
							     IRExpr_Const_U16(arg1C->Ico.content.U32 & 0xffff),
							     arg2U->arg),
						memo);
				}
			case Iop_16Sto64:
				if ((unsigned long)(long)(short)arg1C->Ico.content.U64 != arg1C->Ico.content.U64) {
					return IRExpr_Const_U1(false);
				} else {
					return quickSimplify(
						IRExpr_Binop(Iop_CmpEQ16,
							     IRExpr_Const_U16(arg1C->Ico.content.U64 & 0xffff),
							     arg2U->arg),
						memo);
				}
			case Iop_32Sto64:
				if ((unsigned long)(long)(int)arg1C->Ico.content.U64 != arg1C->Ico.content.U64) {
					return IRExpr_Const_U1(false);
				} else {
					return quickSimplify(
						IRExpr_Binop(Iop_CmpEQ32,
							     IRExpr_Const_U32(arg1C->Ico.content.U64 & 0xffffffff),
							     arg2U->arg),
						memo);
				}
			default:
				abort();
			}
		}

		/* k | (m & x) == m & x' where k & m == 0, k != 0 -> false */
		if (is_eq &&
		    arg1A &&
		    arg1A->op >= Iop_Or8 && arg1A->op <= Iop_Or64 &&
		    arg2A &&
		    arg2A->op >= Iop_And8 && arg2A->op <= Iop_And64 &&
		    arg1A->contents[0]->tag == Iex_Const &&
		    arg1A->contents[1]->tag == Iex_Associative &&
		    ((IRExprAssociative *)arg1A->contents[1])->op == arg2A->op &&
		    arg2A->contents[0] == ((IRExprAssociative *)arg1A->contents[1])->contents[0]) {
			auto k = (IRExprConst *)arg1A->contents[0];
			auto m = (IRExprConst *)arg2A->contents[0];
			assert(k->Ico.content.U64);
			assert(!(k->Ico.content.U64 & m->Ico.content.U64));
			return IRExpr_Const_U1(false);
		}

		/* Unique free variables can never be equal to
		   constants, LDs, or the initial value of a
		   register. */
		if (is_eq &&
		    arg2->tag == Iex_FreeVariable &&
		    ((IRExprFreeVariable *)arg2)->isUnique &&
		    (arg1->tag == Iex_Const ||
		     arg1->tag == Iex_Load ||
		     (arg1->tag == Iex_Get &&
		      ((IRExprGet *)arg1)->reg.gen() == (unsigned)-1))) {
			return IRExpr_Const_U1(false);
		}

		if (_ieb->op >= Iop_CmpLT8U && _ieb->op <= Iop_CmpLT64U) {
			if (arg1A && arg1A->nr_arguments == 2 &&
			    arg1A->op >= Iop_Add8 && arg1A->op <= Iop_Add64 &&
			    arg1A->contents[1] == arg2) {
				/* k + X < X => intmax - k - 1 < x */
				IRExpr *k = arg1A->contents[0];
				IRExprConst *kc = k->tag == Iex_Const ? (IRExprConst *)k : NULL;
				switch (arg1A->op) {
#define mk_size(sz, max)						\
					case Iop_Add ## sz :		\
						if (kc) {		\
							arg1 = IRExpr_Const_U ## sz (max - kc->Ico.content.U ## sz); \
						} else {		\
							arg1 = IRExpr_Associative_V( \
								Iop_Add ## sz, \
								IRExpr_Const_U ## sz (max), \
								quickSimplify( \
									IRExpr_Unop( \
										Iop_Neg ## sz, \
										k), \
									memo), \
								NULL);	\
							arg1 = quickSimplify(arg1, memo); \
						}			\
						break
					mk_size(8, 255);
					mk_size(16, 65535);
					mk_size(32, ~0u);
					mk_size(64, ~0ul);
#undef mk_size
				default:
					abort();
				}
			}
			arg1C = (arg1->tag == Iex_Const) ? (IRExprConst *)arg1 : NULL;
			arg1A = (arg1->tag == Iex_Associative) ? (IRExprAssociative *)arg1 : NULL;

			if (arg1C) {
#define mk_size(sz, max)						\
				if (_ieb->op == Iop_CmpLT ## sz ## U && \
				    arg1C->Ico.content.U ## sz == max) { \
					return IRExpr_Const_U1(false);	\
				}					\
				if (_ieb->op == Iop_CmpLT ## sz ## U && \
				    arg1C->Ico.content.U ## sz  == max - 1) { \
					return quickSimplify(		\
						IRExpr_Binop(		\
							Iop_CmpEQ ## sz, \
							IRExpr_Const_U ## sz(max), \
							arg2),		\
						memo);			\
				}
				mk_size(8, 255);
				mk_size(16, 65535);
				mk_size(32, ~0u);
				mk_size(64, ~0ul);
#undef mk_size
			}
		}

		if (arg1C && arg2C) {
			switch (_ieb->op) {
#define do_type(sz)							\
			case Iop_CmpEQ ## sz:				\
				return IRExpr_Const_U1(arg1C->Ico.content.U ## sz == arg2C->Ico.content.U ## sz); \
			case Iop_CmpLT ## sz ## U:			\
				return IRExpr_Const_U1(arg1C->Ico.content.U ## sz < arg2C->Ico.content.U ## sz)
				do_type(8);
				do_type(16);
				do_type(32);
				do_type(64);
#undef do_type
			case Iop_CmpLT8S:
				return IRExpr_Const_U1((char)arg1C->Ico.content.U8 < (char)arg2C->Ico.content.U8);
			case Iop_CmpLT16S:
				return IRExpr_Const_U1((short)arg1C->Ico.content.U16 < (short)arg2C->Ico.content.U16);
			case Iop_CmpLT32S:
				return IRExpr_Const_U1((int)arg1C->Ico.content.U32 < (int)arg2C->Ico.content.U32);
			case Iop_CmpLT64S:
				return IRExpr_Const_U1((long)arg1C->Ico.content.U64 < (long)arg2C->Ico.content.U64);
			case Iop_CmpLE64U:
				return IRExpr_Const_U1(arg1C->Ico.content.U64 <= arg2C->Ico.content.U64);
			case Iop_Shl64:
				return IRExpr_Const_U64(arg1C->Ico.content.U64 << arg2C->Ico.content.U8);
			case Iop_Shr64:
				return IRExpr_Const_U64(arg1C->Ico.content.U64 >> arg2C->Ico.content.U8);
			case Iop_Sar64:
				return IRExpr_Const_U64((long)arg1C->Ico.content.U64 >> arg2C->Ico.content.U8);
			case Iop_32HLto64:
				return IRExpr_Const_U64(arg1C->Ico.content.U32 | ((unsigned long)arg2C->Ico.content.U32 << 32));
			case Iop_DivModU64to32: {
				unsigned long num = arg1C->Ico.content.U64;
				unsigned long denom = arg2C->Ico.content.U32;
				if (denom == 0) {
					warning("Constant division by zero (%ld/%ld)?\n",
						num, denom);
					break;
				}
				unsigned long div = num / denom;
				unsigned long mod = num % denom;
				return IRExpr_Const_U64((div << 32) | (mod & 0xffffffff));
			}
			case Iop_Mul64:
				return IRExpr_Const_U64(arg1C->Ico.content.U64 * arg2C->Ico.content.U64);
			case Iop_MullS64: {
				__int128_t a = arg1C->Ico.content.U64;
				__int128_t b = arg2C->Ico.content.U64;
				__int128_t res = a * b;
				return IRExpr_Const_U128(res >> 64, res);
			}
			case Iop_MullU64: {
				__uint128_t a = arg1C->Ico.content.U64;
				__uint128_t b = arg2C->Ico.content.U64;
				__uint128_t res = a * b;
				return IRExpr_Const_U128(res >> 64, res);
			}
			case Iop_MullU32: {
<<<<<<< HEAD
				uint64_t a = arg1C->Ico.content.U32;
				uint64_t b = arg2C->Ico.content.U32;
				uint64_t res = a * b;
=======
				unsigned long a = arg1C->Ico.content.U32;
				unsigned long b = arg2C->Ico.content.U32;
				unsigned long res = a * b;
>>>>>>> b285a7e2
				return IRExpr_Const_U64(res);
			}
			case Iop_64HLto128:
				return IRExpr_Const_U128(arg1C->Ico.content.U64, arg2C->Ico.content.U64);
			case Iop_DivModU128to64: {
				__uint128_t num;
				unsigned long denom = arg2C->Ico.content.U64;
				num = arg1C->Ico.content.U128.hi;
				num <<= 64;
				num |= arg1C->Ico.content.U128.lo;
				if (denom == 0) {
					warning("Constant division by zero (%ld:%ld/%ld)?\n",
						(unsigned long)(num >> 64),
						(unsigned long)num,
						denom);
					break;
				}
				unsigned long div = num / denom;
				unsigned long mod = num % denom;
				return IRExpr_Const_U128(mod, div);
			}
			case Iop_DivModS128to64: {
				__int128_t num;
				unsigned long denom = arg2C->Ico.content.U64;
				num = arg1C->Ico.content.U128.hi;
				num <<= 64;
				num |= arg1C->Ico.content.U128.lo;
				if (denom == 0) {
					warning("Constant division by zero (%ld:%ld/%ld)?\n",
						(unsigned long)(num >> 64),
						(unsigned long)num,
						denom);
					break;
				}
				unsigned long div = num / denom;
				unsigned long mod = num % denom;
				return IRExpr_Const_U128(mod, div);
			}
			case Iop_CmpF64:
			case Iop_Sub64F0x2:
			case Iop_F64toI64: {
				/* It's not worth trying to constant
				 * fold these ones. */
				return a;
			}
			default:
				abort();
			}
		}
		if (arg2C && _ieb->op >= Iop_Shl8 && _ieb->op <= Iop_Shl64) {
			unsigned shift = arg2C->Ico.content.U8;
			/* Replace shift left by constant with an
			 * unsigned multiply.  Be careful not to
			 * overflow the shift types!*/
			switch (_ieb->op) {
			case Iop_Shl64:
				if (shift >= 64) {
					return IRExpr_Const_U64(0);
				} else {
					return IRExpr_Binop(
						Iop_Mul64,
						arg1,
						IRExpr_Const_U64(1ul << shift));
				}
			case Iop_Shl32:
				if (shift >= 32) {
					return IRExpr_Const_U32(0);
				} else {
					return IRExpr_Binop(
						Iop_Mul32,
						arg1,
						IRExpr_Const_U32(1ul << shift));
				}
			case Iop_Shl16:
				if (shift >= 16) {
					return IRExpr_Const_U16(0);
				} else {
					return IRExpr_Binop(
						Iop_Mul16,
						arg1,
						IRExpr_Const_U16(1ul << shift));
				}
			case Iop_Shl8:
				if (shift >= 8) {
					return IRExpr_Const_U8(0);
				} else {
					return IRExpr_Binop(
						Iop_Mul8,
						arg1,
						IRExpr_Const_U8(1ul << shift));
				}
			default:
				abort();
			}
		}

		if (_ieb->op >= Iop_CmpEQ8 &&
		    _ieb->op <= Iop_CmpEQ64 &&
		    arg1C &&
		    arg2A &&
		    arg2A->op >= Iop_Add8 &&
		    arg2A->op <= Iop_Add64 &&
		    arg2A->nr_arguments >= 2 &&
		    arg2A->contents[0]->tag == Iex_Const) {
			IRExprConst *arg2C = (IRExprConst *)arg2A->contents[0];
			IRExprConst *newArg1;
			switch (_ieb->op) {
			case Iop_CmpEQ8:
				newArg1 = IRExpr_Const_U8(arg1C->Ico.content.U8 - arg2C->Ico.content.U8);
				break;
			case Iop_CmpEQ16:
				newArg1 = IRExpr_Const_U16(arg1C->Ico.content.U16 - arg2C->Ico.content.U16);
				break;
			case Iop_CmpEQ32:
				newArg1 = IRExpr_Const_U32(arg1C->Ico.content.U32 - arg2C->Ico.content.U32);
				break;
			case Iop_CmpEQ64:
				newArg1 = IRExpr_Const_U64(arg1C->Ico.content.U64 - arg2C->Ico.content.U64);
				break;
			default:
				abort();
			}
			IRExpr *newArg2;
			if (arg2A->nr_arguments == 2) {
				newArg2 = arg2A->contents[1];
			} else {
				newArg2 = IRExpr_Associative_Copy(arg2A->op, arg2A->nr_arguments - 1, arg2A->contents + 1);
			}
			return IRExpr_Binop(_ieb->op, newArg1, newArg2);
		}
		if (_ieb->op >= Iop_CmpEQ8 &&
		    _ieb->op <= Iop_CmpEQ64 &&
		    arg1 == arg2) {
			return IRExpr_Const_U1(true);
		}
		if (arg1 == arg2 &&
		    ((_ieb->op >= Iop_CmpLT8U && _ieb->op <= Iop_CmpLT64U) ||
		     (_ieb->op >= Iop_CmpLT8S && _ieb->op <= Iop_CmpLT64S))) {
			return IRExpr_Const_U1(false);
		}
		if (arg1 != _ieb->arg1 || arg2 != _ieb->arg2)
			a = IRExprBinop::mk(_ieb->op, arg1, arg2);
		break;
	}
	case Iex_Associative: {
		IRExprAssociative *_iea = (IRExprAssociative *)a;
		int const nr_arguments = _iea->nr_arguments;
		IROp const op = _iea->op;
		unsigned long mask;
		unsigned long acc;
		unsigned long defaultValue;
		int new_nr_args = 0;
		IRExpr *simpleArgs[nr_arguments];
		bool realloc = false;

		assert(nr_arguments != 0);

		switch (op) {
		case Iop_And1:                                 mask = 1;      defaultValue = mask; break;
		case Iop_And8:                                 mask = 0xff;   defaultValue = mask; break;
		case Iop_And16:                                mask = 0xffff; defaultValue = mask; break;
		case Iop_And32:                                mask = ~0u;    defaultValue = mask; break;
		case Iop_And64:                                mask = ~0ul;   defaultValue = mask; break;
		                case Iop_Or1:                  mask = 1;      defaultValue = 0; break;
		case Iop_Xor8:  case Iop_Or8:  case Iop_Add8:  mask = 0xff;   defaultValue = 0; break;
		case Iop_Xor16: case Iop_Or16: case Iop_Add16: mask = 0xffff; defaultValue = 0; break;
		case Iop_Xor32: case Iop_Or32: case Iop_Add32: mask = ~0u;    defaultValue = 0; break;
		case Iop_Xor64: case Iop_Or64: case Iop_Add64: mask = ~0ul;   defaultValue = 0; break;
		case Iop_Mul8:                                 mask = 0xff;   defaultValue = 1; break;
		case Iop_Mul16:                                mask = 0xffff; defaultValue = 1; break;
		case Iop_Mul32:                                mask = ~0u;    defaultValue = 1; break;
		case Iop_Mul64:                                mask = ~0ul;   defaultValue = 1; break;
			break;
		default:
			abort();
		}
		acc = defaultValue;
		for (int i = 0; i < nr_arguments; i++) {
			simpleArgs[i] = quickSimplify(_iea->contents[i], memo);
			if (simpleArgs[i] != _iea->contents[i])
				realloc = true;
			if (op >= Iop_And8 &&
			    op <= Iop_And64 &&
			    simpleArgs[i]->tag == Iex_Unop &&
			    ((IRExprUnop *)simpleArgs[i])->op >= Iop_8Uto16 &&
			    ((IRExprUnop *)simpleArgs[i])->op <= Iop_32Uto64) {
				/* We know that unsigned upcasts never set the high bits */
				switch (((IRExprUnop *)simpleArgs[i])->arg->type()) {
				case Ity_I8:
					acc &= 0xff;
					break;
				case Ity_I16:
					acc &= 0xffff;
					break;
				case Ity_I32:
					acc &= 0xffffffff;
					break;
				default:
					abort();
				}
			}

			if (simpleArgs[i]->tag == Iex_Const) {
				switch (op) {
				case Iop_And1: case Iop_And8: case Iop_And16:
				case Iop_And32: case Iop_And64:
					acc &= ((IRExprConst *)simpleArgs[i])->Ico.content.U64;
					break;
				case Iop_Or1: case Iop_Or8: case Iop_Or16:
				case Iop_Or32: case Iop_Or64:
					acc |= ((IRExprConst *)simpleArgs[i])->Ico.content.U64;
					break;
				case Iop_Xor8: case Iop_Xor16:
				case Iop_Xor32: case Iop_Xor64:
					acc ^= ((IRExprConst *)simpleArgs[i])->Ico.content.U64;
					break;
				case Iop_Add8: case Iop_Add16:
				case Iop_Add32: case Iop_Add64:
					acc += ((IRExprConst *)simpleArgs[i])->Ico.content.U64;
					break;
				case Iop_Mul8: case Iop_Mul16:
				case Iop_Mul32: case Iop_Mul64:
					acc *= ((IRExprConst *)simpleArgs[i])->Ico.content.U64;
					break;
				default:
					abort();
				}
			} else if (simpleArgs[i]->tag == Iex_Associative &&
				   ((IRExprAssociative *)simpleArgs[i])->op == op) {
				realloc = true;
				IRExprAssociative *arg = (IRExprAssociative *)simpleArgs[i];
				for (int j = 0; j < arg->nr_arguments; j++) {
					if (arg->contents[j]->tag == Iex_Const) {
						switch (op) {
						case Iop_And1: case Iop_And8: case Iop_And16:
						case Iop_And32: case Iop_And64:
							acc &= ((IRExprConst *)arg->contents[j])->Ico.content.U64;
							break;
						case Iop_Or1: case Iop_Or8: case Iop_Or16:
						case Iop_Or32: case Iop_Or64:
							acc |= ((IRExprConst *)arg->contents[j])->Ico.content.U64;
							break;
						case Iop_Xor8: case Iop_Xor16:
						case Iop_Xor32: case Iop_Xor64:
							acc ^= ((IRExprConst *)arg->contents[j])->Ico.content.U64;
							break;
						case Iop_Add8: case Iop_Add16:
						case Iop_Add32: case Iop_Add64:
							acc += ((IRExprConst *)arg->contents[j])->Ico.content.U64;
							break;
						case Iop_Mul8: case Iop_Mul16:
						case Iop_Mul32: case Iop_Mul64:
							acc *= ((IRExprConst *)arg->contents[j])->Ico.content.U64;
							break;
						default:
							abort();
						}
					} else {
						new_nr_args++;
					}
				}
			} else {
				new_nr_args++;
			}
		}
		acc &= mask;
		if (op == Iop_And1 && acc == 0)
			return IRExpr_Const_U1(false);
		if (op == Iop_Or1 && acc == 1)
			return IRExpr_Const_U1(true);
		if (acc == 0 &&
		    ((op >= Iop_Mul8 && op <= Iop_Mul64) ||
		     (op >= Iop_And8 && op <= Iop_And64))) {
			switch (op) {
			case Iop_Mul8: case Iop_And8: return IRExpr_Const_U8(0);
			case Iop_Mul16: case Iop_And16: return IRExpr_Const_U16(0);
			case Iop_Mul32: case Iop_And32: return IRExpr_Const_U32(0);
			case Iop_Mul64: case Iop_And64: return IRExpr_Const_U64(0);
			default: abort();
			}
		}

		if (new_nr_args == 0) {
		result_is_zero:
			switch (_iea->type()) {
#define do_ty(n)							\
			case Ity_I ## n :				\
				return IRExpr_Const_U ## n(acc);
				do_ty(1);
				do_ty(8);
				do_ty(16);
				do_ty(32);
				do_ty(64);
#undef do_ty
			default:
				abort();
			}
		}
		if (acc != defaultValue)
			new_nr_args++;
		if (new_nr_args == 1 && !realloc) {
			for (int i = 0; i < nr_arguments; i++)
				if (simpleArgs[i]->tag != Iex_Const)
					return simpleArgs[i];
			abort();
		}
		if (!realloc && new_nr_args == nr_arguments)
			return _iea;
		IRExpr **newArgs = alloc_irexpr_array(new_nr_args);
		int outIdx = 0;
		if (acc != defaultValue) {
			switch (_iea->type()) {
#define do_ty(n)							\
				case Ity_I ## n :			\
					newArgs[0] = IRExpr_Const_U ## n(acc); \
					break;
				do_ty(1);
				do_ty(8);
				do_ty(16);
				do_ty(32);
				do_ty(64);
#undef do_ty
			default:
				abort();
			}
			outIdx++;
		}

		for (int i = 0; i < nr_arguments; i++) {
			if (simpleArgs[i]->tag == Iex_Const) {
				/* Already handled */
			} else if (simpleArgs[i]->tag == Iex_Associative &&
				   ((IRExprAssociative *)simpleArgs[i])->op == op) {
				IRExprAssociative *arg = (IRExprAssociative *)simpleArgs[i];
				for (int j = 0; j < arg->nr_arguments; j++) {
					if (arg->contents[j]->tag == Iex_Const) {
						/* Already handled */
					} else {
						newArgs[outIdx] = arg->contents[j];
						outIdx++;
					}
				}
			} else {
				newArgs[outIdx] = simpleArgs[i];
				outIdx++;
			}
		}
		assert(outIdx == new_nr_args);
		if (op >= Iop_Add8 &&
		    op <= Iop_Add64) {
			/* Find anything which goes x - x and remove it. */
			for (int i = 0; i < outIdx; i++) {
				if (newArgs[i]->tag != Iex_Unop) {
					continue;
				}
				IRExprUnop *ieu = (IRExprUnop *)newArgs[i];
				if (ieu->op < Iop_Neg8 || ieu->op > Iop_Neg64) {
					continue;
				}
				IRExpr *k = ieu->arg;
				for (int j = 0; j < outIdx; j++) {
					if (newArgs[j] == k) {
						assert(j != i);
						/* Need to remove both i and j from the list */
						if (i < j) {
							memmove(newArgs + i,
								newArgs + i + 1,
								sizeof(IRExpr *) * (j - i) - 1);
							memmove(newArgs + j - 1,
								newArgs + j + 1,
								sizeof(IRExpr *) * (outIdx - j - 1));
						} else {
							memmove(newArgs + j,
								newArgs + j + 1,
								sizeof(IRExpr *) * (i - j) - 1);
							memmove(newArgs + i - 1,
								newArgs + i + 1,
								sizeof(IRExpr *) * (outIdx - i - 1));
							i--;
						}
						outIdx -= 2;
						break;
					}
				}
			}
		}

		if (outIdx == 0) {
			goto result_is_zero;
		}
		/* k | (k2 & x) -> k | ((k2 & ~k) & x) */
		if (outIdx > 1 &&
		    op >= Iop_Or8 && op <= Iop_Or16 && outIdx > 1 &&
		    newArgs[0]->tag == Iex_Const &&
		    newArgs[1]->tag == Iex_Associative &&
		    ((IRExprAssociative *)newArgs[1])->op >= Iop_And8 &&
		    ((IRExprAssociative *)newArgs[1])->op <= Iop_And64 &&
		    ((IRExprAssociative *)newArgs[1])->contents[0]->tag == Iex_Const) {
			IRExprConst *k = (IRExprConst *)newArgs[0];
			IRExprAssociative *kOwner = (IRExprAssociative *)newArgs[1];
			IRExprConst *k2 = (IRExprConst *)kOwner->contents[0];
			IRExpr *newC;
			switch (op) {
#define do_size(sz)							\
				case Iop_Or ## sz:			\
					if ( (k2->Ico.content.U ## sz & ~k->Ico.content.U ## sz) == k2->Ico.content.U ## sz) { \
						newC = k2;		\
					} else {			\
						newC = IRExpr_Const_U8(k2->Ico.content.U ## sz & ~k->Ico.content.U ## sz); \
					}				\
					break
				do_size(8);
				do_size(16);
				do_size(32);
				do_size(64);
#undef do_size
			default:
				abort();
			}
			if (newC != k2) {
				IRExpr *cc[kOwner->nr_arguments];
				memcpy(cc, kOwner->contents, sizeof(IRExpr *) * kOwner->nr_arguments);
				cc[0] = newC;
				newArgs[1] = quickSimplify(IRExpr_Associative_Copy(kOwner->op, kOwner->nr_arguments, cc),
							   memo);
			}
		}
		if (outIdx == 1) {
			a = newArgs[0];
		} else {
			a = IRExpr_Associative_Claim(op, outIdx, newArgs);
		}
		break;
	}
	case Iex_Mux0X: {
		IRExprMux0X *m = (IRExprMux0X *)a;
		auto cond = quickSimplify(m->cond, memo);
		auto expr0 = quickSimplify(m->expr0, memo);
		auto exprX = quickSimplify(m->exprX, memo);
		if (cond != m->cond || expr0 != m->expr0 ||
		    exprX != m->exprX)
			a = IRExprMux0X::mk(cond, expr0, exprX);
		break;
	}
	case Iex_Load: {
		IRExprLoad *l = (IRExprLoad *)a;
		auto addr = quickSimplify(l->addr, memo);
		if (addr != l->addr)
			a = IRExprLoad::mk(l->ty, addr);
		break;
	}
	case Iex_Get:
	case Iex_GetI:
	case Iex_Const:
	case Iex_HappensBefore:
	case Iex_FreeVariable:
	case Iex_EntryPoint:
	case Iex_ControlFlow:
		break;
	case Iex_Qop: {
		IRExprQop *q = (IRExprQop *)a;
		auto a1 = quickSimplify(q->arg1, memo);
		auto a2 = quickSimplify(q->arg2, memo);
		auto a3 = quickSimplify(q->arg3, memo);
		auto a4 = quickSimplify(q->arg4, memo);
		if (a1 != q->arg1 || a2 != q->arg2 || a3 != q->arg3 || a4 != q->arg4)
			a = IRExprQop::mk(q->op, a1, a2, a3, a4);
		break;
	}
	case Iex_Triop: {
		IRExprTriop *q = (IRExprTriop *)a;
		auto a1 = quickSimplify(q->arg1, memo);
		auto a2 = quickSimplify(q->arg2, memo);
		auto a3 = quickSimplify(q->arg3, memo);
		if (a1 != q->arg1 || a2 != q->arg2 || a3 != q->arg3)
			a = IRExprTriop::mk(q->op, a1, a2, a3);
		break;
	}
	case Iex_CCall: {
		auto c = (IRExprCCall *)a;
		int nr_args;
		for (nr_args = 0; c->args[nr_args]; nr_args++)
			;
		IRExpr *newArgs[nr_args + 1];
		newArgs[nr_args] = NULL;
		bool realloc = false;
		for (int i = 0; i < nr_args; i++) {
			newArgs[i] = quickSimplify(c->args[i], memo);
			if (newArgs[i] != c->args[i])
				realloc = true;
		}
		if (nr_args == 5 &&
		    newArgs[0]->tag == Iex_Const &&
		    newArgs[1]->tag == Iex_Const &&
		    !strcmp(c->cee->name, "amd64g_calculate_condition")) {
			auto r = optimise_condition_calculation(
				newArgs[0],
				newArgs[1],
				newArgs[2],
				newArgs[3]);
			if (r) {
				return _quickSimplify(r, memo);
			}
		}
		if (realloc) {
			IRExpr **n = alloc_irexpr_array(nr_args+1);
			memcpy(n, newArgs, (nr_args+1) * sizeof(IRExpr *));
			a = IRExpr_CCall(c->cee, c->retty, n);
		}
		break;
	}
	}
	return a;
}

IRExpr *
quickSimplify(IRExpr *a, std::map<IRExpr *, IRExpr *> &memo)
{
	auto it_did_insert = memo.insert(std::pair<IRExpr *, IRExpr *>(a, (IRExpr *)0xf001));
	auto it = it_did_insert.first;
	auto did_insert = it_did_insert.second;
	if (did_insert)
		it->second = _quickSimplify(a, memo);
	return it->second;
}

bbdd *
bbdd::_var(scope *scope, IRExpr *a, std::map<IRExpr *, bbdd *> &memo)
{
	if (TIMEOUT)
		return scope->cnst(true);
	auto it_did_insert = memo.insert(std::pair<IRExpr *, bbdd *>(a, (bbdd *)0xf00));
	auto it = it_did_insert.first;
	auto did_insert = it_did_insert.second;
	if (!did_insert)
		return it->second;
	if (a->tag == Iex_Mux0X) {
		it->second = ifelse(
			scope,
			_var(scope, ((IRExprMux0X *)a)->cond, memo),
			_var(scope, ((IRExprMux0X *)a)->exprX, memo),
			_var(scope, ((IRExprMux0X *)a)->expr0, memo));
	} else {
		it->second = scope->node(
			a,
			scope->ordering->rankVariable(a),
			scope->cnst(true),
			scope->cnst(false));
	}
	return it->second;
}
bbdd *
bbdd::var(scope *scope, IRExpr *a)
{
	std::map<IRExpr *, IRExpr *> qsMemo;
	std::map<IRExpr *, IRExpr *> muxMemo;
	std::map<IRExpr *, bbdd *> vMemo;
	return _var(
		scope,
		quickSimplify(
			muxify(
				quickSimplify(a, qsMemo),
				muxMemo),
			qsMemo),
		vMemo);
}

class binary_zip_internal {
public:
	bool isAnd;
	bbdd *first;
	bbdd *second;
	void move(binary_zip_internal &o) const {
		o = *this;
	}
	const bdd_rank &bestCond(IRExpr **cond) const {
		assert(!(first->isLeaf() && second->isLeaf()));
		if (first->isLeaf()) {
			*cond = second->internal().condition;
			return second->internal().rank;
		} else if (second->isLeaf()) {
			*cond = first->internal().condition;
			return first->internal().rank;
		} else if (first->internal().rank < second->internal().rank) {
			*cond = first->internal().condition;
			return first->internal().rank;
		} else {
			*cond = second->internal().condition;
			return second->internal().rank;
		}
	}
	binary_zip_internal trueSucc(const bdd_rank &cond) const {
		return binary_zip_internal(
			isAnd,
			first->trueBranch(cond),
			second->trueBranch(cond));
	}
	binary_zip_internal falseSucc(const bdd_rank &cond) const {
		return binary_zip_internal(
			isAnd,
			first->falseBranch(cond),
			second->falseBranch(cond));
	}
	binary_zip_internal(bool _isAnd, bbdd *_first, bbdd *_second)
		: isAnd(_isAnd), first(_first), second(_second)
	{}
	bool isLeaf() const {
		if (first == second)
			return true;
		return first->isLeaf() || second->isLeaf();
	}
	bbdd *leafzip() const {
		assert(isLeaf());
		if (first == second)
			return first;
		if (first->isLeaf()) {
			if (first->leaf()) {
				if (isAnd)
					return second;
				else
					return first;
			} else {
				if (isAnd)
					return first;
				else
					return second;
			}
		} else if (second->isLeaf()) {
			if (second->leaf()) {
				if (isAnd)
					return first;
				else
					return second;
			} else {
				if (isAnd)
					return second;
				else
					return first;
			}
		} else {
			abort();
		}

	}
	static bbdd *fixup(bbdd *what) {
		return what;
	}
	static bool badPtr(bbdd *) {
		return false;
	}
	bool operator<(const binary_zip_internal &o) const {
		if (first < o.first)
			return true;
		if (first > o.first)
			return false;
		return second < o.second;
	}
};
bbdd *
bbdd::And(scope *scope, bbdd *a, bbdd *b)
{
	if (!TIMEOUT) {
		binary_zip_internal f(true, a, b);
		auto r = zip(scope, f);
		if (!TIMEOUT) {
			return r;
		}
	}
	return scope->cnst(true);
}
bbdd *
bbdd::Or(scope *scope, bbdd *a, bbdd *b)
{
	if (!TIMEOUT) {
		binary_zip_internal f(false, a, b);
		auto r = zip(scope, f);
		if (!TIMEOUT) {
			return r;
		}
	}
	return scope->cnst(false);
}

bbdd *
bbdd::invert(scope *scope, bbdd *a, std::map<bbdd *, bbdd *> &memo)
{
	if (TIMEOUT)
		return a;
	if (a->isLeaf())
		return scope->cnst(!a->leaf());

	auto it_did_insert = memo.insert(std::pair<bbdd *, bbdd *>(a, (bbdd *)0xf00));
	auto it = it_did_insert.first;
	auto did_insert = it_did_insert.second;
	if (!did_insert)
		return it->second;
	bbdd *t = bbdd::invert(scope, a->internal().trueBranch, memo);
	bbdd *f = bbdd::invert(scope, a->internal().falseBranch, memo);
	it->second = scope->node(a->internal().condition, a->internal().rank, t, f);
	return it->second;
}

bdd_rank
bdd_ordering::rankVariable(const IRExpr *a)
{
	bdd_rank::clsT cls;
	if (a->tag == Iex_EntryPoint || a->tag == Iex_ControlFlow) {
		cls.tag = bdd_rank::clsT::cls_entry;
	} else if (a->tag == Iex_HappensBefore) {
		cls.tag = bdd_rank::clsT::cls_hb;
		cls.hb1 = -((IRExprHappensBefore *)a)->before.id;
		cls.hb2 = ((IRExprHappensBefore *)a)->after.id;
	} else {
		cls.tag = bdd_rank::clsT::cls_norm;
	}
	long &rankNr(nextRanking[cls]);
	bdd_rank rank;
	rank.cls = cls;
	rank.val = rankNr;
	auto it_did_insert = variableRankings.insert(std::pair<const IRExpr *, bdd_rank>(a, rank));
	auto it = it_did_insert.first;
	auto did_insert = it_did_insert.second;
	if (did_insert) {
		rankNr--;
	}
	return it->second;
}

void
bdd_ordering::runGc(HeapVisitor &hv)
{
	std::map<const IRExpr *, bdd_rank> newRankings;
	for (auto it = variableRankings.begin();
	     it != variableRankings.end();
	     it++) {
		const IRExpr *a = hv.visited(it->first);
		if (a)
			newRankings[a] = it->second;
	}
	variableRankings = newRankings;
}

void
bdd_rank::prettyPrint(FILE *f) const
{
	switch (cls.tag) {
	case clsT::cls_entry:
		fprintf(f, "e%ld", val);
		return;
	case clsT::cls_hb:
		fprintf(f, "hb%d:%d:%ld",
			cls.hb1, cls.hb2,
			val);
		return;
	case clsT::cls_norm:
		fprintf(f, "r%ld", val);
		return;
	}
	abort();
}

bool
bdd_rank::parse(const char *buf, const char **end)
{
	if (parseThisChar('e', buf, &buf) &&
	    parseDecimalLong(&val, buf, end)) {
		cls.tag = clsT::cls_entry;
		return true;
	} else if (parseThisString("hb", buf, &buf) &&
		   parseDecimalInt(&cls.hb1, buf, &buf) &&
		   parseThisChar(':', buf, &buf) &&
		   parseDecimalInt(&cls.hb2, buf, &buf) &&
		   parseThisChar(':', buf, &buf) &&
		   parseDecimalLong(&val, buf, end)) {
		cls.tag = clsT::cls_hb;
		return true;
	} else if (parseThisChar('r', buf, &buf) &&
		   parseDecimalLong(&val, buf, end)) {
		cls.tag = clsT::cls_norm;
		return true;
	} else {
		return false;
	}
}

void
bdd_ordering::prettyPrint(FILE *f, const std::set<bdd_rank> *neededRanks) const
{
	std::set<bdd_rank> printed;
	fprintf(f, "Variable rankings:\n");
	for (auto it = variableRankings.begin();
	     it != variableRankings.end();
	     it++) {
		if ((neededRanks && !neededRanks->count(it->second)) ||
		    !printed.insert(it->second).second)
			continue;
		fprintf(f, "\t");
		ppIRExpr(it->first, f);
		fprintf(f, "\t -> \t");
		it->second.prettyPrint(f);
		fprintf(f, "\n");
	}
}

bool
bdd_ordering::parse(const char *buf, const char **end)
{
	if (!parseThisString("Variable rankings:\n", buf, &buf))
		return false;
	variableRankings.clear();
	while (1) {
		IRExpr *key;
		bdd_rank rank;
		if (!parseIRExpr(&key, buf, &buf) ||
		    !parseThisString("\t->\t", buf, &buf) ||
		    !rank.parse(buf, &buf) ||
		    !parseThisChar('\n', buf, &buf))
			break;
		variableRankings[key] = rank;
		if (nextRanking[rank.cls] >= rank.val) {
			nextRanking[rank.cls] = rank.val - 1;
		}
	}
	*end = buf;
	return true;
}

void
exprbdd::sanity_check(bdd_ordering *ordering) const
{
	std::set<const IRExpr *> terminals;
	std::set<const exprbdd *> visited;
	std::vector<const exprbdd *> q;
	q.push_back(this);
	IRType ty = Ity_INVALID;
	while (!q.empty()) {
		const exprbdd *e = q.back();
		q.pop_back();
		if (!visited.insert(e).second)
			continue;
		if (e->isLeaf()) {
			assert(e->leaf()->tag != Iex_Mux0X);
			if (ty == Ity_INVALID)
				ty = e->leaf()->type();
			else
				assert(ty == e->leaf()->type());
			assert(ty != Ity_I1 || e->leaf()->tag == Iex_Const);
		} else {
			assert(e->internal().condition->tag != Iex_Mux0X);
			q.push_back(e->internal().trueBranch);
			q.push_back(e->internal().falseBranch);
		}
	}
	parentT::sanity_check(ordering);
}

exprbdd *
exprbdd::_var(exprbdd::scope *scope, bbdd::scope *bscope, IRExpr *what, std::map<IRExpr *, exprbdd *> &memo)
{
	if (TIMEOUT)
		return NULL;

	auto it_did_insert = memo.insert(std::pair<IRExpr *, exprbdd *>(what, (exprbdd *)0xf001));
	auto it = it_did_insert.first;
	auto did_insert = it_did_insert.second;
	if (!did_insert)
		return it->second;

	if (what->tag == Iex_Mux0X)
		it->second = ifelse(
			scope,
			bbdd::var(bscope, ((IRExprMux0X *)what)->cond),
			_var(scope, bscope, ((IRExprMux0X *)what)->exprX, memo),
			_var(scope, bscope, ((IRExprMux0X *)what)->expr0, memo));
	else if (what->type() == Ity_I1)
		it->second = ifelse(
			scope,
			bbdd::var(bscope, what),
			scope->cnst(IRExpr_Const_U1(true)),
			scope->cnst(IRExpr_Const_U1(false)));
	else
		it->second = scope->cnst(what);
	return it->second;
}

exprbdd *
exprbdd::var(exprbdd::scope *scope, bbdd::scope *bscope, IRExpr *what)
{
	std::map<IRExpr *, IRExpr *> qsMemo;
	std::map<IRExpr *, IRExpr *> muxMemo;
	std::map<IRExpr *, exprbdd *> vMemo;
	return _var(scope, bscope, quickSimplify(muxify(quickSimplify(what, qsMemo), muxMemo), qsMemo), vMemo);
}

IRExpr *
exprbdd::to_irexpr(exprbdd *what, std::map<exprbdd *, IRExpr *> &memo)
{
	if (what->isLeaf())
		return what->leaf();
	auto it_did_insert = memo.insert(std::pair<exprbdd *, IRExpr *>(what, (IRExpr *)0xf001));
	auto it = it_did_insert.first;
	auto did_insert = it_did_insert.second;
	if (did_insert)
		it->second = IRExpr_Mux0X(
			what->internal().condition,
			to_irexpr(what->internal().falseBranch, memo),
			to_irexpr(what->internal().trueBranch, memo));
	return it->second;
}

IRExpr *
exprbdd::to_irexpr(exprbdd *what)
{
	if (!what)
		return NULL;
	std::map<exprbdd *, IRExpr *> memo;
	stackedCdf::startBDD();
	auto res = to_irexpr(what, memo);
	stackedCdf::stopBDD();
	return res;
}

exprbdd *
exprbdd::parseLeaf(scope *scope, const char *str, const char **suffix)
{
	IRExpr *a;
	if (parseThisChar('<', str, &str) &&
	    parseIRExpr(&a, str, &str) &&
	    parseThisChar('>', str, suffix))
		return scope->cnst(a);
	else
		return NULL;
}

exprbdd *
exprbdd_scope::cnst(IRExpr *what)
{
	auto it_did_insert = leaves.insert(std::pair<IRExpr *, exprbdd *>(what, (exprbdd *)0xf001));
	auto it = it_did_insert.first;
	auto did_insert = it_did_insert.second;
	if (did_insert)
		it->second = new exprbdd(what);
	return it->second;
}

void
exprbdd_scope::runGc(HeapVisitor &hv)
{
	std::map<IRExpr *, exprbdd *> newLeaves;
	for (auto it = leaves.begin(); it != leaves.end(); it++) {
		IRExpr *k = it->first;
		k = hv.visited(k);
		if (!k)
			continue;
		exprbdd *old = it->second;
		exprbdd *nw = hv.visited(old);
		if (nw) {
			newLeaves[k] = nw;
			assert(nw->type() == k->type());
		}
	}
	leaves = newLeaves;
	bdd_scope<exprbdd>::runGc(hv);
}

class unop_zipper {
	IROp op;
	exprbdd *what;
public:
	unop_zipper(IROp _op, exprbdd *_what)
		: op(_op), what(_what)
	{}
	bool isLeaf() const { return what->isLeaf(); }
	exprbdd *leaf(exprbdd::scope *scope,
		      bbdd::scope *bscope) const {
		return exprbdd::var(
			scope,
			bscope,
			IRExpr_Unop(op, what->leaf()));
	}
	IRExpr *condition() const {
		return what->internal().condition;
	}
	const bdd_rank &rank() const {
		return what->internal().rank;
	}
	unop_zipper trueBranch() const {
		return unop_zipper(op, what->internal().trueBranch);
	}
	unop_zipper falseBranch() const {
		return unop_zipper(op, what->internal().falseBranch);
	}
	bool operator<(const unop_zipper &o) const {
		if (what < o.what)
			return true;
		if (what > o.what)
			return false;
		return op < o.op;
	}
};
exprbdd *
exprbdd::unop(scope *scope, bbdd::scope *bscope, IROp op, exprbdd *what)
{
	if (!TIMEOUT) {
		auto r = exprbdd::restructure_zip(scope, bscope, unop_zipper(op, what));
		if (!TIMEOUT) {
			return r;
		}
	}
	return what;
}

class binop_zip {
	IROp op;
	exprbdd *a;
	exprbdd *b;
public:
	binop_zip(IROp _op, exprbdd *_a, exprbdd *_b)
		: op(_op), a(_a), b(_b)
	{}
	bool isLeaf() const {
		return a->isLeaf() && b->isLeaf();
	}
	exprbdd *leaf(exprbdd::scope *scope, bbdd::scope *bscope) const {
		return exprbdd::var(scope, bscope, IRExpr_Binop(op, a->leaf(), b->leaf()));
	}
	IRExpr *condition() const {
		if (a->isLeaf()) {
			assert(!b->isLeaf());
			return b->internal().condition;
		} else if (b->isLeaf()) {
			return a->internal().condition;
		} else if (a->internal().rank <= b->internal().rank) {
			return a->internal().condition;
		} else {
			return b->internal().condition;
		}
	}
	const bdd_rank &rank() const {
		if (a->isLeaf()) {
			assert(!b->isLeaf());
			return b->internal().rank;
		} else if (b->isLeaf()) {
			return a->internal().rank;
		} else if (a->internal().rank <= b->internal().rank) {
			return a->internal().rank;
		} else {
			return b->internal().rank;
		}
	}
	binop_zip trueBranch() const {
		if (a->isLeaf()) {
			assert(!b->isLeaf());
			return binop_zip(op, a, b->internal().trueBranch);
		} else if (b->isLeaf()) {
			return binop_zip(op, a->internal().trueBranch, b);
		} else if (a->internal().rank < b->internal().rank) {
			return binop_zip(op, a->internal().trueBranch, b);
		} else if (a->internal().rank == b->internal().rank) {
			return binop_zip(op, a->internal().trueBranch, b->internal().trueBranch);
		} else {
			return binop_zip(op, a, b->internal().trueBranch);
		}
	}
	binop_zip falseBranch() const {
		if (a->isLeaf()) {
			assert(!b->isLeaf());
			return binop_zip(op, a, b->internal().falseBranch);
		} else if (b->isLeaf()) {
			return binop_zip(op, a->internal().falseBranch, b);
		} else if (a->internal().rank < b->internal().rank) {
			return binop_zip(op, a->internal().falseBranch, b);
		} else if (a->internal().rank == b->internal().rank) {
			return binop_zip(op, a->internal().falseBranch, b->internal().falseBranch);
		} else {
			return binop_zip(op, a, b->internal().falseBranch);
		}
	}
	bool operator<(const binop_zip &o) const {
		if (a < o.a)
			return true;
		if (a > o.a)
			return false;
		if (b < o.b)
			return true;
		if (b > o.b)
			return false;
		return op < o.op;
	}
};
exprbdd *
exprbdd::binop(scope *scope, bbdd::scope *bscope, IROp op, exprbdd *a, exprbdd *b)
{
	return restructure_zip(scope, bscope, binop_zip(op, a, b));
}

class load_zipper {
	IRType ty;
	exprbdd *what;
public:
	load_zipper(IRType _ty, exprbdd *_what)
		: ty(_ty), what(_what)
	{}
	bool isLeaf() const { return what->isLeaf(); }
	exprbdd *leaf(exprbdd::scope *scope,
		      bbdd::scope *bscope) const {
		return exprbdd::var(
			scope,
			bscope,
			IRExpr_Load(ty, what->leaf()));
	}
	IRExpr *condition() const {
		return what->internal().condition;
	}
	const bdd_rank &rank() const {
		return what->internal().rank;
	}
	load_zipper trueBranch() const {
		return load_zipper(ty, what->internal().trueBranch);
	}
	load_zipper falseBranch() const {
		return load_zipper(ty, what->internal().falseBranch);
	}
	bool operator<(const load_zipper &o) const {
		if (what < o.what)
			return true;
		if (what > o.what)
			return false;
		return ty < o.ty;
	}
};
exprbdd *
exprbdd::load(scope *scope, bbdd::scope *bscope, IRType ty, exprbdd *what)
{
	return restructure_zip(scope, bscope, load_zipper(ty, what));
}

exprbdd *
exprbdd::coerceTypes(scope *scope, bbdd::scope *bscope, IRType to, exprbdd *what)
{
	return unop(scope, bscope, coerceTypesOp(what->type(), to), what);
}

bbdd *
exprbdd::to_bbdd(bbdd::scope *scope, exprbdd *expr, std::map<exprbdd *, bbdd *> &memo)
{
	auto it_did_insert = memo.insert(std::pair<exprbdd *, bbdd *>(expr, (bbdd *)0xf001));
	auto it = it_did_insert.first;
	auto did_insert = it_did_insert.second;
	if (did_insert) {
		if (expr->isLeaf()) {
			IRExpr *l = expr->leaf();
			if (l->tag == Iex_Const) {
				it->second = scope->cnst( ((IRExprConst *)l)->Ico.content.U1);
			} else {
				it->second =
					scope->node(
						l,
						scope->ordering->rankVariable(l),
						scope->cnst(true),
						scope->cnst(false));
			}
		} else {
			it->second = scope->node(
				expr->internal().condition,
				expr->internal().rank,
				to_bbdd(scope, expr->internal().trueBranch, memo),
				to_bbdd(scope, expr->internal().falseBranch, memo));
		}
	}
	return it->second;				
}

bbdd *
exprbdd::to_bbdd(bbdd::scope *scope, exprbdd *expr)
{
	if (TIMEOUT) {
		return scope->cnst(true);
	}
	assert(expr->type() == Ity_I1);
	std::map<exprbdd *, bbdd *> memo;
	stackedCdf::startBDD();
	auto res = to_bbdd(scope, expr, memo);
	stackedCdf::stopBDD();
	return res;
}

class ignore_unreached_internal {
	smrbdd *what;
public:
	ignore_unreached_internal(smrbdd *_what)
		: what(_what)
	{}
	void move(ignore_unreached_internal &o) const {
		o = *this;
	}
	const bdd_rank &bestCond(IRExpr **cond) const {
		assert(!what->isLeaf());
		*cond = what->internal().condition;
		return what->internal().rank;
	}
	ignore_unreached_internal trueSucc(const bdd_rank &) const {
		assert(!what->isLeaf());
		return ignore_unreached_internal(what->internal().trueBranch);
	}
	ignore_unreached_internal falseSucc(const bdd_rank &) const {
		assert(!what->isLeaf());
		return ignore_unreached_internal(what->internal().falseBranch);
	}
	bool isLeaf() const {
		return what->isLeaf();
	}
	smrbdd *leafzip() const {
		assert(what->isLeaf());
		if (what->leaf() == smr_unreached) {
			return NULL;
		} else {
			return what;
		}
	}
	static smrbdd *fixup(smrbdd *what) {
		if (what->isLeaf()) {
			return what;
		}
		if (!what->internal().trueBranch) {
			return what->internal().falseBranch;
		}
		if (!what->internal().falseBranch) {
			return what->internal().trueBranch;
		}
		return what;
	}
	static bool badPtr(smrbdd *what) {
		return what == NULL;
	}
	bool operator<(const ignore_unreached_internal &o) const {
		return what < o.what;
	}
};

smrbdd *
smrbdd::ignore_unreached(scope *scp, smrbdd *what)
{
	ignore_unreached_internal f(what);
	return zip(scp, f);
}

template void _bdd<bool, bbdd>::prettyPrint(FILE *);
template bbdd *_bdd<bool, bbdd>::assume(const_bdd_scope<bbdd> *, bbdd *, bbdd*);
template IRExpr *const_bdd<bool, bbdd>::to_irexpr<bbdd::mkConst>(bbdd *);
template bbdd *_bdd<bool, bbdd>::ifelse(const_bdd_scope<bbdd> *, bbdd *, bbdd *, bbdd *);
template void const_bdd_scope<bbdd>::runGc(HeapVisitor &hv);

template void _bdd<int, intbdd>::prettyPrint(FILE *);
template bool _bdd<bool, bbdd>::_parse<const_bdd_scope<bbdd>, bbdd::parseBool>(const_bdd_scope<bbdd>*, bbdd **, const char *, const char **);
template intbdd *_bdd<int, intbdd>::assume(const_bdd_scope<intbdd> *, intbdd *, bbdd*);
template intbdd *_bdd<int, intbdd>::from_enabling(const_bdd_scope<intbdd> *, const enablingTableT &, intbdd *);

template void _bdd<StateMachineRes, smrbdd>::prettyPrint(FILE *);
template bool _bdd<StateMachineRes, smrbdd>::_parse<const_bdd_scope<smrbdd>, smrbdd::parseLeaf>(const_bdd_scope<smrbdd>*, smrbdd **, const char *, const char **);
template smrbdd *_bdd<StateMachineRes, smrbdd>::assume(const_bdd_scope<smrbdd> *, smrbdd *, bbdd*);
template smrbdd *_bdd<StateMachineRes, smrbdd>::ifelse(const_bdd_scope<smrbdd> *, bbdd *, smrbdd *, smrbdd *);
template std::map<StateMachineRes, bbdd *> _bdd<StateMachineRes, smrbdd>::to_selectors(const_bdd_scope<bbdd> *, smrbdd *);
template smrbdd *_bdd<StateMachineRes, smrbdd>::from_enabling(const_bdd_scope<smrbdd> *, const enablingTableT &, smrbdd *);
template smrbdd *const_bdd<StateMachineRes, smrbdd>::replaceTerminal(const_bdd_scope<smrbdd> *, StateMachineRes, StateMachineRes, smrbdd *);
template void const_bdd_scope<smrbdd>::runGc(HeapVisitor &hv);

template void _bdd<IRExpr *, exprbdd>::prettyPrint(FILE *);
template bool _bdd<IRExpr *, exprbdd>::_parse<exprbdd_scope, exprbdd::parseLeaf>(exprbdd_scope *, exprbdd **, const char *, const char **);
template exprbdd *_bdd<IRExpr *, exprbdd>::assume(exprbdd_scope *, exprbdd *, bbdd*);
template std::map<IRExpr *, bbdd *> _bdd<IRExpr *, exprbdd>::to_selectors(const_bdd_scope<bbdd> *, exprbdd *);
template exprbdd *_bdd<IRExpr *, exprbdd>::from_enabling(exprbdd_scope *, const enablingTableT &, exprbdd *);

template void _bdd<IRExpr *, exprbdd>::dotPrint(FILE *f) const;
template void _bdd<bool, bbdd>::dotPrint(FILE *f) const;
template void _bdd<StateMachineRes, smrbdd>::dotPrint(FILE *f) const;<|MERGE_RESOLUTION|>--- conflicted
+++ resolved
@@ -1044,15 +1044,9 @@
 				return IRExpr_Const_U128(res >> 64, res);
 			}
 			case Iop_MullU32: {
-<<<<<<< HEAD
-				uint64_t a = arg1C->Ico.content.U32;
-				uint64_t b = arg2C->Ico.content.U32;
-				uint64_t res = a * b;
-=======
 				unsigned long a = arg1C->Ico.content.U32;
 				unsigned long b = arg2C->Ico.content.U32;
 				unsigned long res = a * b;
->>>>>>> b285a7e2
 				return IRExpr_Const_U64(res);
 			}
 			case Iop_64HLto128:
