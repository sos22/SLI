/* A load of random stuff which doesn't really belong anywhere. */
#include <sys/stat.h>
#include <sys/types.h>
#include <sys/wait.h>
#include <limits.h>
#include <queue>
#include <sys/time.h>
#include <errno.h>

#include "sli.h"
#include "range_tree.h"
#include "state_machine.hpp"
#include "inferred_information.hpp"
#include "oracle.hpp"
#include "eval_state_machine.hpp"
#include "offline_analysis.hpp"
#include "intern.hpp"
#include "ssa.hpp"
#include "libvex_prof.hpp"
#include "cfgnode.hpp"
#include "alloc_mai.hpp"
#include "allowable_optimisations.hpp"
#include "predecessor_map.hpp"
#include "control_dependence_graph.hpp"
#include "stacked_cdf.hpp"
#include "timers.hpp"

extern FILE *
bubble_plot_log;
extern FILE *
bubble_plot2_log;

#ifndef NDEBUG
static bool debugOptimiseStateMachine = false;
static bool debug_localise_loads = false;
#else
#define debugOptimiseStateMachine false
#define debug_localise_loads false
#endif

extern FILE *better_log;

static StateMachine *
enforceMustStoreBeforeCrash(SMScopes *scopes, StateMachine *sm, bool *progress)
{
	/* We're not allowed to branch from state X to state Crash if
	   there's no way for the machine to issue a store before
	   reaching X.  Turn all such branches into branches to state
	   Survive. */
	std::set<StateMachineState *> storeStates;
	std::vector<StateMachineState *> todo;
	{
		std::set<StateMachineSideEffecting *> s;
		enumStates(sm, &s);
		for (auto it = s.begin(); it != s.end(); it++) {
			if ( (*it)->getSideEffect() &&
			     (*it)->getSideEffect()->type == StateMachineSideEffect::Store )
				todo.push_back(*it);
		}
	}
	while (!todo.empty()) {
		StateMachineState *s = todo.back();
		todo.pop_back();
		if (!storeStates.insert(s).second)
			continue;
		std::vector<StateMachineState *> targets;
		s->targets(targets);
		todo.insert(todo.end(), targets.begin(), targets.end());
	}
	std::set<StateMachineTerminal *> terminals;
	enumStates(sm, &terminals);
	for (auto it = terminals.begin(); it != terminals.end(); it++) {
		StateMachineTerminal *s = *it;
		if (storeStates.count(s))
			continue;
		if (s->res == scopes->smrs.cnst(smr_survive) || s->res == scopes->smrs.cnst(smr_unreached))
			continue;
		std::map<StateMachineRes, bbdd *> selectors(smrbdd::to_selectors(&scopes->bools, s->res));
		if (!selectors.count(smr_crash))
			continue;
		smrbdd::enablingTableT tab;
		if (selectors.count(smr_survive))
			tab.set(selectors[smr_survive],  scopes->smrs.cnst(smr_survive));
		if (selectors.count(smr_unreached))
			tab.set(selectors[smr_unreached], scopes->smrs.cnst(smr_unreached));
		tab.set(selectors[smr_crash], scopes->smrs.cnst(smr_unreached));
		*progress = true;
		s->set_res(smrbdd::from_enabling(&scopes->smrs, tab, scopes->smrs.cnst(smr_unreached)));
	}
	return sm;
}

/* Find any stores which definitely aren't loaded by this machine and
 * remove them.  This is kind of redundant with realias, except that
 * here we don't rely on having access to stack layout information. */
static StateMachine *
removeTerminalStores(const MaiMap &mai,
		     StateMachine *sm,
		     const AllowableOptimisations &opt,
		     OracleInterface *oracle,
		     bool *done_something)
{
	std::set<StateMachineSideEffecting *> states;
	enumStates(sm, &states);
	for (auto it = states.begin(); it != states.end(); it++) {
		StateMachineSideEffect *se = (*it)->sideEffect;
		if (!se || se->type != StateMachineSideEffect::Store)
			continue;
		StateMachineSideEffectStore *store = (StateMachineSideEffectStore *)se;
		bool mightBeLoaded = false;
		std::queue<StateMachineState *> q;
		((StateMachineState *)(*it))->targets(q);
		std::set<StateMachineState *> visited;
		assert(visited.empty());
		while (!mightBeLoaded && !q.empty()) {
			StateMachineState *s = q.front();
			q.pop();
			if (!visited.insert(s).second) {
				continue;
			}
			auto se = s->getSideEffect();
			if (se &&
			    se->type == StateMachineSideEffect::Load &&
			    oracle->memoryAccessesMightAlias(
				    mai,
				    opt,
				    (StateMachineSideEffectLoad *)se,
				    store) &&
			    !definitelyNotEqual(store->addr,
						((StateMachineSideEffectLoad *)se)->addr,
						opt)) {
				/* This load might load the store. */
				mightBeLoaded = true;
			} else if (se &&
				   se->type == StateMachineSideEffect::Store &&
				   oracle->memoryAccessesMightAlias(
					   mai,
					   opt,
					   (StateMachineSideEffectStore *)se,
					   store) &&
				   definitelyEqual(store->addr,
						   ((StateMachineSideEffectStore *)se)->addr,
						   opt)) {
				/* This store will clobber the results
				   of the store we're looking at -> it
				   can't be loaded on this path ->
				   don't look at successors. */
			} else {
				s->targets(q);
			}
		}
		if (!mightBeLoaded) {
			*done_something = true;
			(*it)->sideEffect = NULL;
		}
	}
	return sm;
}

class OptimisationRecorder {
public:
#if CONFIG_RECORD_MACHINE_OPTIMISATIONS
	char *prefix;
	bool skip;
	OptimisationRecorder()
		: prefix(NULL)
	{}
	~OptimisationRecorder() { free(prefix); }
	void start(SMScopes *scopes, MaiMap *mai, StateMachine *sm, bool is_ssa,
		   const AllowableOptimisations &opt)
	{
		if (random() % CONFIG_RECORD_MACHINE_OPTIMISATIONS) {
			skip = true;
			return;
		}
		skip = false;

		static int idx;
		while (1) {
			prefix = my_asprintf("machines/%d", idx);
			if (mkdir(prefix, 0700) == -1) {
				if (errno == EEXIST) {
					idx++;
					free(prefix);
					continue;
				}
				err(1, "creating %s", prefix);
			} else {
				break;
			}
		}
		FILE *f = fopenf("w", "%s/opt", prefix);
		fprintf(f, "%s", opt.name());
		fclose(f);
		f = fopenf("w", "%s/pre_mai", prefix);
		mai->print(f);
		fclose(f);
		f = fopenf("w", "%s/pre_machine", prefix);
		printStateMachine(sm, f);
		fclose(f);
		f = fopenf("w", "%s/is_ssa", prefix);
		if (is_ssa)
			fprintf(f, "true\n");
		else
			fprintf(f, "false\n");
		fclose(f);
		f = fopenf("w", "%s/pre_scopes", prefix);
		scopes->prettyPrint(f, NULL);
		fclose(f);
		fprintf(_logfile, "Optimisation log: %s\n", prefix);
	}
	void finish(SMScopes *scopes, MaiMap *mai, StateMachine *sm)
	{
		if (skip)
			return;
		FILE *f = fopenf("w", "%s/post_mai", prefix);
		mai->print(f);
		fclose(f);
		f = fopenf("w", "%s/post_machine", prefix);
		printStateMachine(sm, f);
		fclose(f);
		f = fopenf("w", "%s/post_scopes", prefix);
		scopes->prettyPrint(f, NULL);
		fclose(f);
	}
#else
	void start(SMScopes *, MaiMap *, StateMachine *, bool , const AllowableOptimisations &)
	{}
	void finish(SMScopes *, MaiMap *, StateMachine *)
	{}
#endif
};

static StateMachine *
_optimiseStateMachine(SMScopes *scopes,
		      VexPtr<MaiMap, &ir_heap> &mai,
		      VexPtr<StateMachine, &ir_heap> sm,
		      const AllowableOptimisations &opt,
		      const VexPtr<OracleInterface> &oracle,
		      bool is_ssa,
		      GarbageCollectionToken token,
		      bool *progress)
{
	if (!CONFIG_SIMPLIFIER) {
		return sm;
	}

	__set_profiling(optimiseStateMachine);
	sm->sanityCheck(*mai);
	sm->assertAcyclic();

	if (debugOptimiseStateMachine) {
		printf("%s(sm=..., opt = %s, is_ssa = %s)\n",
		       __func__, opt.name(), is_ssa ? "true" : "false");
		printStateMachine(sm, stdout);
	}

	stackedCdf::startOptimise();
	OptimisationRecorder optrec;
	optrec.start(scopes, mai, sm, is_ssa, opt);

	bool zapped_realias_info = false;

	bool done_something;
	do {
		done_something = false;

		bool p = false;
		sm = sm->optimise(scopes, opt, &p);
		if (debugOptimiseStateMachine && p) {
			printf("Local optimise 1:\n");
			printStateMachine(sm, stdout);
		}
		done_something |= p;

		sm = internStateMachine(sm);

		p = false;
		sm = deadCodeElimination(scopes, sm, &p, is_ssa, opt);
		if (debugOptimiseStateMachine && p) {
			printf("deadCodeElimination:\n");
			printStateMachine(sm, stdout);
		}
		done_something |= p;

		LibVEX_maybe_gc(token);

		p = false;
		sm = availExpressionAnalysis(scopes, *mai, sm, opt, is_ssa, oracle, done_something, &p);
		if (debugOptimiseStateMachine && p) {
			printf("availExpressionAnalysis:\n");
			printStateMachine(sm, stdout);
		}
		done_something |= p;

		LibVEX_maybe_gc(token);

		p = false;
		sm = useInitialMemoryLoads(scopes, *mai, sm, opt, oracle, &p);
		if (debugOptimiseStateMachine && p) {
			printf("useInitialMemoryLoads:\n");
			printStateMachine(sm, stdout);
		}
		done_something |= p;

		if (opt.mustStoreBeforeCrash()) {
			p = false;
			sm = enforceMustStoreBeforeCrash(scopes, sm, &p);
			if (debugOptimiseStateMachine && p) {
				printf("enforceMustStoreBeforeCrash:\n");
				printStateMachine(sm, stdout);
			}
			done_something |= p;
		}

		if (opt.ignoreSideEffects() && !done_something) {
			p = false;
			sm = removeTerminalStores(*mai, sm, opt, oracle, &p);
			if (debugOptimiseStateMachine && p) {
				printf("removeTerminalStores:\n");
				printStateMachine(sm, stdout);
			}
			done_something |= p;
		}

#if CONFIG_LOAD_ELIMINATION || CONFIG_PHI_ELIMINATION
		if (!done_something && is_ssa) {
			predecessor_map pred(sm);
			control_dependence_graph cdg(sm, &scopes->bools);
			bool invalidate_cdg;

			p = false;
			invalidate_cdg = false;
			sm = cdgOptimise(scopes, sm, cdg, &p, &invalidate_cdg);
			if (debugOptimiseStateMachine && p) {
				printf("cdgOptimise:\n");
				printStateMachine(sm, stdout);
			}
			if (p)
				pred.recompute(sm);
			done_something |= p;

			if (CONFIG_LOAD_ELIMINATION && !invalidate_cdg && !zapped_realias_info) {
				sm = functionAliasAnalysis(scopes, *mai, sm, opt,
							   oracle, cdg, pred, &p);
				if (debugOptimiseStateMachine && p) {
					printf("functionAliasAnalysis:\n");
					printStateMachine(sm, stdout);
				}
				done_something |= p;
			}

			if (CONFIG_PHI_ELIMINATION && !invalidate_cdg) {
				p = false;
				sm = phiElimination(scopes, sm, pred, cdg, &p);
				if (debugOptimiseStateMachine && p) {
					printf("phiElimination:\n");
					printStateMachine(sm, stdout);
				}
				done_something |= p;
			}
		}
#endif

#if !CONFIG_NO_STATIC_ALIASING
		if (opt.noExtend() && is_ssa && !done_something && !zapped_realias_info) {
			p = false;
			sm = zapRealiasInfo(scopes, sm, &p);
			if (debugOptimiseStateMachine && p) {
				printf("zapRealiasInfo:\n");
				printStateMachine(sm, stdout);
			}
			done_something |= p;
			zapped_realias_info = true;
		}
#endif

		if (progress)
			*progress |= done_something;
	} while (done_something);
	sm->assertAcyclic();
	sm->sanityCheck(*mai);
	if (is_ssa)
		sm->assertSSA();
	optrec.finish(scopes, mai, sm);
	stackedCdf::stopOptimise();
	return sm;
}
StateMachine *
optimiseStateMachine(SMScopes *scopes,
		     VexPtr<MaiMap, &ir_heap> &mai,
		     VexPtr<StateMachine, &ir_heap> sm,
		     const AllowableOptimisations &opt,
		     const VexPtr<OracleInterface> &oracle,
		     bool is_ssa,
		     GarbageCollectionToken token,
		     bool *progress)
{
	return _optimiseStateMachine(scopes, mai, sm, opt, oracle, is_ssa, token, progress);
}
StateMachine *
optimiseStateMachine(SMScopes *scopes,
		     VexPtr<MaiMap, &ir_heap> &mai,
		     VexPtr<StateMachine, &ir_heap> sm,
		     const AllowableOptimisations &opt,
		     const VexPtr<Oracle> &oracle,
		     bool is_ssa,
		     GarbageCollectionToken token,
		     bool *progress)
{
	VexPtr<OracleInterface> oracleI(oracle);
	return _optimiseStateMachine(scopes, mai, sm, opt, oracleI, is_ssa, token, progress);
}

static void
getConflictingStores(const MaiMap &mai, StateMachine *sm, Oracle *oracle,
		     sane_map<DynAnalysisRip, IRType> &potentiallyConflictingStores,
		     bool &haveMuxOps)
{
	std::set<StateMachineSideEffectLoad *> allLoads;
	haveMuxOps = false;
	enumSideEffects(sm, allLoads);
	if (allLoads.size() == 0) {
		fprintf(_logfile, "\t\tNo loads left in store machine?\n");
		return;
	}
	for (std::set<StateMachineSideEffectLoad *>::iterator it = allLoads.begin();
	     it != allLoads.end();
	     it++) {
		if ( (*it)->tag == MemoryTag::mutex() ) {
			haveMuxOps = true;
		}
		std::set<DynAnalysisRip> ss;
		oracle->findConflictingStores(mai, *it, ss);
		for (auto it2 = ss.begin(); it2 != ss.end(); it2++) {
			auto it_di = potentiallyConflictingStores.insert(*it2, (*it)->type);
			if (!it_di.second && it_di.first->second < (*it)->type) {
				it_di.first->second = (*it)->type;
			}
		}
	}
}

#if !CONFIG_W_ISOLATION
static void
getCommunicatingInstructions(const MaiMap &mai, StateMachine *sm, Oracle *oracle,
			     std::set<DynAnalysisRip> &out)
{
	std::set<StateMachineSideEffectStore *> allStores;
	enumSideEffects(sm, allStores);
	if (allStores.size() == 0) {
		return;
	}
	for (auto it = allStores.begin(); it != allStores.end(); it++) {
		std::set<DynAnalysisRip> ls;
		oracle->findConflictingLoads(mai, *it, out);
	}
}
#endif

/* If there's precisely one interesting store in the store machine and
 * one interesting memory access in the probe machine then the whole
 * thing becomes very easy. */
static bool
singleLoadVersusSingleStore(const MaiMap &mai, StateMachine *storeMachine, StateMachine *probeMachine,
			    const IRExprOptimisations &opt, OracleInterface *oracle)
{
#if CONFIG_W_ISOLATION
	std::set<StateMachineSideEffectStore *> storeMachineAccesses;
#else
	std::set<StateMachineSideEffectMemoryAccess *> storeMachineAccesses;
#endif
	std::set<StateMachineSideEffectMemoryAccess *> probeMachineAccesses;

	enumSideEffects(storeMachine, storeMachineAccesses);
	enumSideEffects(probeMachine, probeMachineAccesses);

	StateMachineSideEffectMemoryAccess *racingStore = NULL;
	StateMachineSideEffectMemoryAccess *racingLoad = NULL;
	for (auto it = storeMachineAccesses.begin(); it != storeMachineAccesses.end(); it++) {
		auto store = *it;
		bool races = false;
		for (auto it2 = probeMachineAccesses.begin();
		     !races && it2 != probeMachineAccesses.end();
		     it2++) {
			StateMachineSideEffectMemoryAccess *load = *it2;
			if (oracle->memoryAccessesMightAlias(mai, opt, load, store)) {
				if (racingLoad) {
					/* Multiple racing loads */
					return false;
				}
				racingLoad = load;
				races = true;
			}
		}
		if (races) {
			if (racingStore) {
				/* We have multiple racing stores */
				return false;
			}
			racingStore = store;
		}
	}

	/* We can sometimes find that there are no races possible
	   between the two machines.  The most common reason for this
	   is that the dynamic aliasing analysis divides memory up
	   into 8-byte chunks, and considers two operations to alias
	   if they hit the same chunk.  That's not completely valid
	   for sub-word accesses, and so we can end up with the
	   aliasing table saying that two accesses alias even when
	   they provably can't.  That shows up here when we generate
	   two machines which provably don't interact. */
	if (!racingStore) {
		assert(!racingLoad);
		return true;
	}
	assert(racingLoad);

	for (auto it = probeMachineAccesses.begin(); it != probeMachineAccesses.end(); it++) {
		StateMachineSideEffectMemoryAccess *load = *it;
		if (racingLoad == load)
			continue;
		if (oracle->memoryAccessesMightAlias(mai, opt, load, racingStore))
			return false;
	}

	return true;
}

StateMachine *
mapUnreached(smrbdd::scope *scope, StateMachine *inp, StateMachineRes res)
{
	std::vector<StateMachineTerminal *> terminals;
	enumStates(inp, &terminals);
	for (auto it = terminals.begin(); it != terminals.end(); it++) {
		(*it)->set_res(smrbdd::replaceTerminal(scope, smr_unreached, res, (*it)->res));
	}
	return inp;
}

static bbdd *
atomicSurvivalConstraint(SMScopes *scopes,
			 VexPtr<MaiMap, &ir_heap> &mai,
			 VexPtr<StateMachine, &ir_heap> &machine,
			 StateMachine **_atomicMachine,
			 VexPtr<OracleInterface> &oracle,
			 const VexPtr<bbdd, &ir_heap> &assumption,
			 const AllowableOptimisations &opt,
			 GarbageCollectionToken token)
{
	stackedCdf::startDeriveRAtomic();
	VexPtr<StateMachine, &ir_heap> atomicMachine;
	atomicMachine = duplicateStateMachine(machine);
	stackedCdf::startDeriveRAtomicResimplify();
	atomicMachine = mapUnreached(&scopes->smrs, atomicMachine, smr_crash);
	atomicMachine = optimiseStateMachine(scopes, mai, atomicMachine, opt, oracle, true, token);
	stackedCdf::stopDeriveRAtomicResimplify();
	if (_atomicMachine)
		*_atomicMachine = atomicMachine;
	stackedCdf::startDeriveRAtomicSymbolicExecute();
	bbdd *survive = survivalConstraintIfExecutedAtomically(scopes, mai, atomicMachine, assumption, oracle, false, opt, token);
	stackedCdf::stopDeriveRAtomicSymbolicExecute();
	if (!survive)
		fprintf(_logfile, "\tTimed out computing survival constraint\n");
	stackedCdf::stopDeriveRAtomic();
	return survive;
}

static AllowableOptimisations
atomicSurvivalOptimisations(const AllowableOptimisations &opt)
{
	return opt
		.enableignoreSideEffects()
		.enableassumeNoInterferingStores()
		.enableassumeExecutesAtomically()
		.enablenoExtend();
}

static StateMachine *
duplicateStateMachineNoAnnotations(StateMachine *inp, bool *done_something)
{
	struct {
		bool operator()(StateMachineSideEffect::sideEffectType t) {
			switch (t) {
			case StateMachineSideEffect::Load:
			case StateMachineSideEffect::Store:
			case StateMachineSideEffect::Unreached:
			case StateMachineSideEffect::Copy:
			case StateMachineSideEffect::Phi:
			case StateMachineSideEffect::StartAtomic:
			case StateMachineSideEffect::EndAtomic:
			case StateMachineSideEffect::ImportRegister:
				return false;
			case StateMachineSideEffect::AssertFalse:
#if TRACK_FRAMES
			case StateMachineSideEffect::StartFunction:
			case StateMachineSideEffect::EndFunction:
			case StateMachineSideEffect::StackLayout:
#endif
				return true;
			}
			abort();
		}
	} isAnnotationType;
	std::map<const StateMachineState *, StateMachineState *> map;
	std::queue<StateMachineState **> relocs;
	StateMachineState *newRoot = inp->root;
	relocs.push(&newRoot);
	bool progress = false;
	while (!relocs.empty()) {
		StateMachineState **slot = relocs.front();
		relocs.pop();
		const StateMachineState *oldState = *slot;
		auto it_did_insert = map.insert(std::pair<const StateMachineState *, StateMachineState *>(oldState, (StateMachineState *)NULL));
		auto it = it_did_insert.first;
		auto did_insert = it_did_insert.second;
		if (!did_insert) {
			assert(it->second != NULL);
			*slot = it->second;
			continue;
		}

		/* Figure out where @oldState is going to be mapped
		 * to. */
		StateMachineState *newState = (StateMachineState *)0xf001deadul;
		switch (oldState->type) {
		case StateMachineState::Terminal:
			/* Singletons are easy. */
			newState = (StateMachineState *)oldState;
			break;
		case StateMachineState::Bifurcate: {
			auto smb = (const StateMachineBifurcate *)oldState;
			auto newSmb = new StateMachineBifurcate(*smb);
			relocs.push(&newSmb->trueTarget);
			relocs.push(&newSmb->falseTarget);
			newState = newSmb;
			break;
		}
		case StateMachineState::SideEffecting: {
			auto sme = (const StateMachineSideEffecting *)oldState;
			auto newSme = new StateMachineSideEffecting(*sme);
			relocs.push(&newSme->target);
			if (newSme->sideEffect && isAnnotationType(newSme->sideEffect->type)) {
				newSme->sideEffect = NULL;
				progress = true;
			}
			newState = newSme;
			break;
		}
		}
		it->second = newState;
		*slot = newState;
	}
	if (!progress)
		return inp;
	*done_something = true;
	return new StateMachine(inp, newRoot);
}

StateMachine *
removeAnnotations(SMScopes *scopes,
		  VexPtr<MaiMap, &ir_heap> &mai,
		  VexPtr<StateMachine, &ir_heap> sm,
		  const AllowableOptimisations &opt,
		  const VexPtr<OracleInterface> &oracle,
		  bool is_ssa,
		  GarbageCollectionToken token)
{
	/* Iterate to make sure we get rid of any assertions
	   introduced by the optimiser itself. */
	while (1) {
		bool done_something = false;
		sm = duplicateStateMachineNoAnnotations(sm, &done_something);
		if (!done_something)
			break;
		done_something = false;
		sm = optimiseStateMachine(scopes, mai, sm, opt.enableignoreUnreached(),
					  oracle, is_ssa, token, &done_something);
		if (!done_something)
			break;
	}
	return sm;
}

static StateMachine *
truncateStateMachine(SMScopes *scopes, const MaiMap &mai, StateMachine *sm, StateMachineSideEffectMemoryAccess *truncateAt)
{
	const VexRip &vr(mai.begin(truncateAt->rip).node()->rip);
	StateMachineTerminal *newTerminal =
		new StateMachineTerminal(
			vr,
			smrbdd::ifelse(
				&scopes->smrs,
				exprbdd::to_bbdd(
					&scopes->bools,
					exprbdd::unop(
						&scopes->exprs,
						&scopes->bools,
						Iop_BadPtr,
						truncateAt->addr)),
				scopes->smrs.cnst(smr_crash),
				scopes->smrs.cnst(smr_survive)));
	std::map<const StateMachineState *, StateMachineState *> map;
	std::queue<StateMachineState **> relocs;
	StateMachineState *newRoot = sm->root;
	relocs.push(&newRoot);
	bool found = false;
	while (!relocs.empty()) {
		StateMachineState **r = relocs.front();
		relocs.pop();
		const StateMachineState *oldState = *r;
		auto it_did_insert = map.insert(std::pair<const StateMachineState *, StateMachineState *>(oldState, (StateMachineState *)NULL));
		auto it = it_did_insert.first;
		auto did_insert = it_did_insert.second;
		if (did_insert) {
			StateMachineState *newState;
			/* Shut compiler up */
			newState = (StateMachineState *)0xdead;
			switch (oldState->type) {
			case StateMachineState::Bifurcate: {
				auto smb = (const StateMachineBifurcate *)oldState;
				newState = new StateMachineBifurcate(*smb);
				break;
			}
			case StateMachineState::SideEffecting: {
				auto sme = (const StateMachineSideEffecting *)oldState;
				if (sme->sideEffect == truncateAt) {
					found = true;
					newState = newTerminal;
				} else {
					newState = new StateMachineSideEffecting(*sme);
				}
				break;
			}
			case StateMachineState::Terminal: {
				/* Get rid of the old way of crashing. */
				auto smt = (const StateMachineTerminal *)oldState;
				std::map<StateMachineRes, bbdd *> selectors(smrbdd::to_selectors(&scopes->bools, smt->res));
				smrbdd::enablingTableT tab;
				if (selectors.count(smr_crash))
					tab.set(selectors[smr_crash], scopes->smrs.cnst(smr_survive));
				if (selectors.count(smr_survive))
					tab.set(selectors[smr_survive], scopes->smrs.cnst(smr_survive));
				if (selectors.count(smr_unreached))
					tab.set(selectors[smr_unreached], scopes->smrs.cnst(smr_unreached));
				smrbdd *newRes = smrbdd::from_enabling(&scopes->smrs, tab, scopes->smrs.cnst(smr_unreached));
				assert(newRes);
				newRes->sanity_check(&scopes->ordering);
				newState = new StateMachineTerminal(smt->dbg_origin, newRes);
				break;
			}
			}
			it->second = newState;
			if (newState != newTerminal) {
				std::vector<StateMachineState **> succ;
				newState->targets(succ);
				for (auto it = succ.begin(); it != succ.end(); it++)
					relocs.push(*it);
			}
		}
		*r = it->second;
	}
	assert(found);
	assert(newRoot != sm->root);
	return new StateMachine(sm, newRoot);
}

static void
logUseOfInduction(const DynAnalysisRip &used_in, const DynAnalysisRip &used)
{
	static FILE *inductionLog;
	if (!inductionLog) {
		inductionLog = fopen("induction.log", "a");
		if (!inductionLog)
			err(1, "cannot open induction log");
		setlinebuf(inductionLog);
	}
	fprintf(inductionLog, "%s -> %s\n", used.name(), used_in.name());
}

static void
findNonLocalLoads(const MaiMap &mai,
		  OracleInterface *oracle,
		  StateMachine *storeMachine,
		  StateMachine *probeMachine,
		  std::set<DynAnalysisRip> &nonLocalLoads)
{
	std::set<StateMachineSideEffectStore *> stores;
	enumSideEffects(storeMachine, stores);
	std::set<StateMachineSideEffectLoad *> loads;
	enumSideEffects(probeMachine, loads);
	for (auto it = loads.begin(); it != loads.end(); it++) {
		StateMachineSideEffectLoad *load = *it;
		if (debug_localise_loads) {
			printf("Load %s\n", load->rip.name());
		}
		for (auto it2 = mai.begin(load->rip); !it2.finished(); it2.advance()) {
			DynAnalysisRip dr(it2.dr());
			bool found_one = false;
			if (debug_localise_loads) {
				printf("    Sub-load %s\n", dr.name());
			}
			for (auto it3 = stores.begin(); !found_one && it3 != stores.end(); it3++) {
				StateMachineSideEffectStore *store = *it3;
				if (debug_localise_loads) {
					printf("        Store %s\n", store->rip.name());
				}
				if (store->tag != load->tag)
					continue;
				for (auto it4 = mai.begin(store->rip); !found_one && !it4.finished(); it4.advance()) {
					if (oracle->memoryAccessesMightAliasCrossThread(dr, it4.dr())) {
						if (debug_localise_loads) {
							printf("            Sub-store %s aliases\n", it4.dr().name());
						}
						found_one = true;
					} else {
						if (debug_localise_loads) {
							printf("            Sub-store %s no alias\n", it4.dr().name());
						}
					}
				}
			}
			if (found_one) {
				if (debug_localise_loads) {
					printf("    Sub-load %s is non-local\n", dr.name());
				}
				nonLocalLoads.insert(dr);
			} else {
				if (debug_localise_loads) {
					printf("    Sub-load %s is local\n", dr.name());
				}
			}
		}
	}
}

static StateMachine *
localiseLoads1(SMScopes *scopes,
	       VexPtr<MaiMap, &ir_heap> &mai,
	       const VexPtr<StateMachine, &ir_heap> &probeMachine,
	       const VexPtr<StateMachine, &ir_heap> &storeMachine,
	       const AllowableOptimisations &opt,
	       const VexPtr<OracleInterface> &oracle,
	       GarbageCollectionToken token,
	       bool *done_something = NULL)
{
	if (debug_localise_loads) {
		printf("%s\n", __PRETTY_FUNCTION__);
	}

	std::set<DynAnalysisRip> nonLocalLoads;
	findNonLocalLoads(*mai, oracle, storeMachine, probeMachine, nonLocalLoads);
#if !CONFIG_W_ISOLATION
	findNonLocalLoads(*mai, oracle, probeMachine, storeMachine, nonLocalLoads);
#endif
	return optimiseStateMachine(
		scopes,
		mai,
		probeMachine,
		opt.setnonLocalLoads(&nonLocalLoads),
		oracle,
		true,
		token,
		done_something);
}

static StateMachine *
localiseLoads2(SMScopes *scopes,
	       VexPtr<MaiMap, &ir_heap> &mai,
	       const VexPtr<StateMachine, &ir_heap> &probeMachine,
	       const std::map<DynAnalysisRip, IRType> &stores,
	       const AllowableOptimisations &opt,
	       const VexPtr<OracleInterface> &oracle,
	       GarbageCollectionToken token,
	       bool *done_something = NULL)
{
	std::set<DynAnalysisRip> nonLocalLoads;
	{
		std::set<StateMachineSideEffectLoad *> loads;
		enumSideEffects(probeMachine, loads);
		if (debug_localise_loads && loads.empty()) {
			printf("localiseLoads: loads set is empty?\n");
		}
		for (auto it = loads.begin(); it != loads.end(); it++) {
			StateMachineSideEffectLoad *load = *it;
			if (debug_localise_loads) {
				printf("Check whether %s is local...\n", load->rip.name());
			}
			for (auto it3 = mai->begin(load->rip); !it3.finished(); it3.advance()) {
				bool found_one = false;
				if (debug_localise_loads) {
					printf("    Load %s\n", it3.dr().name());
				}
				for (auto it2 = stores.begin(); !found_one && it2 != stores.end(); it2++) {
					DynAnalysisRip store = it2->first;
					if (oracle->memoryAccessesMightAliasCrossThread(it3.dr(), store)) {
						if (debug_localise_loads) {
							printf("       Store %s -> alias\n", store.name());
						}
						found_one = true;
					} else {
						if (debug_localise_loads) {
							printf("        Store %s -> no alias\n", store.name());
						}
					}
				}
				if (found_one) {
					if (debug_localise_loads) {
						printf("    %s is non-local\n", it3.dr().name());
					}
					nonLocalLoads.insert(it3.dr());
				} else {
					if (debug_localise_loads) {
						printf("    %s is local\n", it3.dr().name());
					}
				}
			}
		}
	}
	return optimiseStateMachine(
		scopes,
		mai,
		probeMachine,
		opt.setnonLocalLoads(&nonLocalLoads),
		oracle,
		true,
		token,
		done_something);
}

StateMachineSideEffect *
optimiseAssuming(SMScopes *scopes, StateMachineSideEffect *se, bbdd *assumption)
{
	switch (se->type) {
	case StateMachineSideEffect::Load: {
		auto sml = (StateMachineSideEffectLoad *)se;
		auto addr = exprbdd::assume(&scopes->exprs, sml->addr, assumption);
		if (addr == sml->addr)
			return sml;
		else
			return new StateMachineSideEffectLoad(sml, addr);
	}
	case StateMachineSideEffect::Store: {
		auto sms = (StateMachineSideEffectStore *)se;
		auto addr = exprbdd::assume(&scopes->exprs, sms->addr, assumption);
		auto data = exprbdd::assume(&scopes->exprs, sms->data, assumption);
		if (addr == sms->addr && data == sms->data)
			return sms;
		else
			return new StateMachineSideEffectStore(sms, addr, data);
	}
	case StateMachineSideEffect::Copy: {
		auto smc = (StateMachineSideEffectCopy *)se;
		auto data = exprbdd::assume(&scopes->exprs, smc->value, assumption);
		if (data == smc->value)
			return smc;
		else
			return new StateMachineSideEffectCopy(smc, data);
	}
	case StateMachineSideEffect::AssertFalse: {
		auto sma = (StateMachineSideEffectAssertFalse *)se;
		auto data = bbdd::assume(&scopes->bools, sma->value, assumption);
		if (data == sma->value)
			return sma;
		else
			return new StateMachineSideEffectAssertFalse(sma, data);
	}
	case StateMachineSideEffect::StartAtomic:
	case StateMachineSideEffect::EndAtomic:
	case StateMachineSideEffect::Unreached:
	case StateMachineSideEffect::ImportRegister:
		return se;
	case StateMachineSideEffect::Phi: {
		auto smp = (StateMachineSideEffectPhi *)se;
		unsigned i;
		exprbdd *v;
		for (i = 0; i < smp->generations.size(); i++) {
			v = exprbdd::assume(&scopes->exprs, smp->generations[i].val, assumption);
			if (v != smp->generations[i].val)
				break;
		}
		if (i == smp->generations.size())
			return se;
		std::vector<StateMachineSideEffectPhi::input> inputs(smp->generations);
		inputs[i].val = v;
		for (i++; i < inputs.size(); i++) {
			inputs[i].val = exprbdd::assume(&scopes->exprs, inputs[i].val, assumption);
		}
		return new StateMachineSideEffectPhi(smp, inputs);
	}

#if TRACK_FRAMES
	case StateMachineSideEffect::StackLayout:
		return se;
	case StateMachineSideEffect::StartFunction: {
		auto smsf = (StateMachineSideEffectStartFunction *)se;
		auto rsp = exprbdd::assume(&scopes->exprs, smsf->rsp, assumption);
		if (rsp == smsf->rsp) {
			return se;
		} else {
			return new StateMachineSideEffectStartFunction(smsf, rsp);
		}
	}
	case StateMachineSideEffect::EndFunction: {
		auto smsf = (StateMachineSideEffectEndFunction *)se;
		auto rsp = exprbdd::assume(&scopes->exprs, smsf->rsp, assumption);
		if (rsp == smsf->rsp) {
			return se;
		} else {
			return new StateMachineSideEffectEndFunction(smsf, rsp);
		}
	}
#endif
	}
	abort();
}

/* Simple optimisation if we know that @condition must be true. */
void
optimiseAssuming(SMScopes *scopes, StateMachine *sm, bbdd *condition, bool *done_something)
{
	std::vector<StateMachineState *> states;
	enumStates(sm, &states);
	for (auto it = states.begin(); it != states.end(); it++) {
		StateMachineState *s = *it;
		switch (s->type) {
		case StateMachineState::Bifurcate: {
			auto smb = (StateMachineBifurcate *)s;
			*done_something |= smb->set_condition(
				bbdd::assume(&scopes->bools, smb->condition, condition));
			break;
		}
		case StateMachineState::Terminal: {
			auto smt = (StateMachineTerminal *)s;
			*done_something |= smt->set_res(
				smrbdd::assume(&scopes->smrs, smt->res, condition));
			break;
		}
		case StateMachineState::SideEffecting: {
			auto sme = (StateMachineSideEffecting *)s;
			if (sme->sideEffect) {
				auto newSe = optimiseAssuming(scopes, sme->sideEffect, condition);
				*done_something |= (newSe != sme->sideEffect);
				sme->sideEffect = newSe;
			}
			break;
		}
		}
	}
}

#if !CONFIG_W_ISOLATION
static void
rebuildConflictingStores(const MaiMap &decode,
			 const AllowableOptimisations &opt,
			 OracleInterface *oracle,
			 StateMachine *probeMachine,
			 StateMachine *storeMachine,
			 sane_map<DynAnalysisRip, IRType> &out)
{
	struct {
		sane_map<DynAnalysisRip, IRType> *out;
		void operator()(const DynAnalysisRip &dr, IRType ty) {
			auto it_did_insert = out->insert(dr, ty);
			if (it_did_insert.first->second < ty) {
				it_did_insert.first->second = ty;
			}
		}
	} add;
	add.out = &out;
	std::set<StateMachineSideEffectLoad *> loads;
	std::set<StateMachineSideEffectStore *> stores;
	enumSideEffects(probeMachine, stores);
	enumSideEffects(storeMachine, loads);
	for (auto it = loads.begin(); it != loads.end(); it++) {
		auto l = *it;
		for (auto it2 = stores.begin(); it2 != stores.end(); it2++) {
			auto s = *it2;
			if (l->tag != s->tag) {
				break;
			}
			if (l->tag == MemoryTag::last_free() || l->tag == MemoryTag::mutex()) {
				for (auto it3 = decode.begin(s->rip); !it3.finished(); it3.advance()) {
					add(it3.dr(), l->type);
				}
				continue;
			}
			if (definitelyNotEqual(l->addr, s->addr, opt)) {
				continue;
			}
			for (auto it3 = decode.begin(l->rip); !it3.finished(); it3.advance()) {
				for (auto it4 = decode.begin(s->rip); !it4.finished(); it4.advance()) {
					if (oracle->memoryAccessesMightAliasCrossThread(it3.dr(), it4.dr())) {
						add(it4.dr(), l->type);
					}
				}
			}
		}
	}
}
#endif

static int
countMachineStates(StateMachine *sm)
{
	std::set<StateMachineState *> states;
	enumStates(sm, &states);
	return states.size();
}

static int
countCfgInstructions(const CFGNode *root)
{
	std::set<const CFGNode *> visited;
	std::vector<const CFGNode *> q;
	q.push_back(root);
	while (!q.empty()) {
		const CFGNode *n = q.back();
		q.pop_back();
		if (!visited.insert(n).second) {
			continue;
		}
		for (auto it = n->successors.begin(); it != n->successors.end(); it++) {
			if (it->instr) {
				q.push_back(it->instr);
			}
		}
	}
	return visited.size();
}
static int
countCfgInstructions(const HashedSet<HashedPtr<CFGNode> > &roots)
{
	std::set<const CFGNode *> visited;
	std::vector<const CFGNode *> q;
	for (auto it = roots.begin(); !it.finished(); it.advance()) {
		q.push_back(*it);
	}
	while (!q.empty()) {
		const CFGNode *n = q.back();
		q.pop_back();
		if (!visited.insert(n).second) {
			continue;
		}
		for (auto it = n->successors.begin(); it != n->successors.end(); it++) {
			if (it->instr) {
				q.push_back(it->instr);
			}
		}
	}
	return visited.size();
}

static StateMachine *
buildStoreMachine(SMScopes *scopes,
		  const VexPtr<Oracle> &oracle,
		  unsigned tid,
		  unsigned idx,
		  unsigned nrStoreCfgs,
		  const VexPtr<CFGNode, &ir_heap> &cfg,
		  VexPtr<MaiMap, &ir_heap> &mai,
		  const AllowableOptimisations &storeOptimisations,
		  GarbageCollectionToken token)
{
	stackedCdf::startCompileStoreMachine();
	fprintf(bubble_plot2_log, "%f: start compiling interfering CFG\n", now());
	VexPtr<StateMachine, &ir_heap> sm(storeCFGToMachine(scopes, oracle, tid, cfg, *mai));
	fprintf(bubble_plot2_log, "%f: stop compiling interfering CFG\n", now());
	stackedCdf::stopCompileStoreMachine();

	fprintf(better_log, "%d/%d: Initial interfering StateMachine has %d states\n",
		idx, nrStoreCfgs, countMachineStates(sm));
	stackedCdf::startStoreInitialSimplify();
	fprintf(bubble_plot2_log, "%f: start simplifying interfering CFG\n", now());
	sm = optimiseStateMachine(
		scopes,
		mai,
		sm,
		storeOptimisations,
		oracle,
		false,
		token);
	fprintf(bubble_plot2_log, "%f: stop simplifying interfering CFG\n", now());
	stackedCdf::stopStoreInitialSimplify();

	std::map<threadAndRegister, threadAndRegister> ssaCorrespondence;
	stackedCdf::startStoreConvertToSSA();
	fprintf(bubble_plot2_log, "%f: start compiling interfering CFG\n", now());
	VexPtr<StateMachine, &ir_heap> sm_ssa(convertToSSA(scopes, sm, ssaCorrespondence));
	ssaCorrespondence.clear();
	fprintf(bubble_plot2_log, "%f: stop compiling interfering CFG\n", now());
	stackedCdf::stopStoreConvertToSSA();

	stackedCdf::startStoreSecondSimplify();
	fprintf(bubble_plot2_log, "%f: start simplifying interfering CFG\n", now());
	sm_ssa = optimiseStateMachine(
		scopes,
		mai,
		sm_ssa,
		storeOptimisations,
		oracle,
		true,
		token);
	fprintf(bubble_plot2_log, "%f: stop simplifying interfering CFG\n", now());
	stackedCdf::stopStoreSecondSimplify();

	fprintf(better_log, "%d/%d: Simplified interfering StateMachine has %d states\n",
		idx, nrStoreCfgs, countMachineStates(sm_ssa));

	return sm_ssa;
}

static CrashSummary *
considerStoreCFG(SMScopes *scopes,
		 const DynAnalysisRip &target_rip,
		 const VexPtr<CFGNode, &ir_heap> cfg,
		 const VexPtr<Oracle> &oracle,
		 VexPtr<StateMachine, &ir_heap> probeMachine,
		 VexPtr<bbdd, &ir_heap> atomicSurvival,
		 unsigned tid,
		 unsigned idx,
		 unsigned nrStoreCfgs,
		 const AllowableOptimisations &optIn,
		 const VexPtr<MaiMap, &ir_heap> &maiIn,
#if !CONFIG_W_ISOLATION
		 const sane_map<DynAnalysisRip, IRType> &potentiallyConflictingStores,
#endif
		 GarbageCollectionToken token)
{
	__set_profiling(considerStoreCFG);
	VexPtr<MaiMap, &ir_heap> mai(maiIn->dupe());
	AllowableOptimisations storeOptimisations = optIn.enablemustStoreBeforeCrash();
	AllowableOptimisations probeOptimisations = optIn;
	if (CONFIG_W_ISOLATION) {
		probeOptimisations = probeOptimisations.enableignoreSideEffects();
		storeOptimisations = storeOptimisations
			.enableassumeNoInterferingStores()
			.enableassumeExecutesAtomically();
	}

	VexPtr<StateMachine, &ir_heap> sm_ssa;

	{
		Stopwatch s;
		sm_ssa = buildStoreMachine(scopes, oracle, tid, idx, nrStoreCfgs, cfg,
					   mai, storeOptimisations,
					   token);
		if (!sm_ssa) {
			fprintf(better_log, "%d/%d: buildStoreMachine timed out\n",
				idx, nrStoreCfgs);
			return NULL;
		}
		fprintf(better_log, "%d/%d: buildStoreMachine took %f\n",
			idx, nrStoreCfgs, s.sample());
	}

	Stopwatch s;

	fprintf(bubble_plot2_log, "%f: start rederive crashing\n", now());
#if !CONFIG_W_ISOLATION
	sane_map<DynAnalysisRip, IRType> newConflicting(potentiallyConflictingStores);
	rebuildConflictingStores(*mai, optIn, oracle, probeMachine, sm_ssa, newConflicting);
	probeOptimisations = probeOptimisations.setinterestingStores(&newConflicting);
#endif

	VexPtr<OracleInterface> oracleI(oracle);
	probeMachine = duplicateStateMachine(probeMachine);
	bool redoAtomicSurvival = false;
	probeMachine = localiseLoads1(scopes,
				      mai,
				      probeMachine,
				      sm_ssa,
				      probeOptimisations,
				      oracleI,
				      token,
				      &redoAtomicSurvival);
	fprintf(bubble_plot2_log, "%f: stop rederive crashing\n", now());

	/* Special case: if the only possible interaction between the
	   probe machine and the store machine is a single load in the
	   probe machine and a single store in the store machine then
	   we don't need to do anything. */
	fprintf(bubble_plot2_log, "%f: start early-out\n", now());
	if (singleLoadVersusSingleStore(*mai, sm_ssa, probeMachine, probeOptimisations, oracle)) {
		fprintf(bubble_plot2_log, "%f: stop early-out\n", now());
		fprintf(bubble_plot2_log, "%f: early out\n", now());
		fprintf(_logfile, "\t\tSingle store versus single load -> crash impossible.\n");
		fprintf(better_log, "%d/%d: single store versus single load, after localise (%f)\n",
			idx, nrStoreCfgs, s.sample());
		return NULL;
	}
	fprintf(bubble_plot2_log, "%f: stop early-out\n", now());

	if (redoAtomicSurvival) {
		fprintf(bubble_plot2_log, "%f: start rederive crashing\n", now());
		atomicSurvival = atomicSurvivalConstraint(
			scopes,
			mai,
			probeMachine,
			NULL,
			oracleI,
			atomicSurvival,
			atomicSurvivalOptimisations(probeOptimisations.enablepreferCrash()),
			token);
		if (!atomicSurvival) {
			fprintf(bubble_plot2_log, "%f: stop rederive crashing\n", now());
			fprintf(bubble_plot2_log, "%f: failed rederive crashing\n", now());
			fprintf(better_log, "%d/%d: rederive CI atomic timed out\n", idx, nrStoreCfgs);
			return NULL;
		}
		if (atomicSurvival == scopes->bools.cnst(false)) {
			fprintf(_logfile, "\t\tCannot survive when run atomically -> give up\n");
			fprintf(better_log, "%d/%d: rederived CI atomic is false (%f)\n", idx, nrStoreCfgs, s.sample());
			fprintf(bubble_plot2_log, "%f: stop rederive crashing\n", now());
			fprintf(bubble_plot2_log, "%f: ic-atomic is false\n", now());
			return NULL;
		}
		bool needReopt = false;
		optimiseAssuming(scopes, probeMachine, atomicSurvival, &needReopt);
		if (needReopt) {
			probeMachine = optimiseStateMachine(scopes, mai, probeMachine, probeOptimisations, oracle, true, token);
		}
		fprintf(bubble_plot2_log, "%f: stop rederive crashing\n", now());
	}

#if !CONFIG_NO_W_ATOMIC
	atomicSurvival =
		writeMachineSuitabilityConstraint(
			scopes,
			mai,
			sm_ssa,
			probeMachine,
			oracleI,
			atomicSurvival,
			atomicSurvivalOptimisations(optIn.enablepreferCrash()),
			token);
	if (!atomicSurvival) {
		fprintf(_logfile, "\t\tCannot derive write machine suitability constraint\n");
		fprintf(better_log, "%d/%d: IC atomic timed out\n", idx, nrStoreCfgs);
		return NULL;
	}
#endif
	if (atomicSurvival == scopes->bools.cnst(false)) {
		fprintf(_logfile, "\t\tWrite machine constraint is false!\n");
		fprintf(better_log, "%d/%d: IC is false (%f)\n", idx, nrStoreCfgs, s.sample());
		fprintf(bubble_plot2_log, "%f: ic-atomic is false\n", now());
		return NULL;
	}

	VexPtr<bbdd, &ir_heap> crash_constraint;
	{
		VexPtr<StateMachine, &ir_heap> dupe_store_machine;
		fprintf(bubble_plot2_log, "%f: start cross build\n", now());
		dupe_store_machine = duplicateStateMachine(sm_ssa);
		fprintf(bubble_plot2_log, "%f: stop cross build\n", now());
		crash_constraint =
			crossProductSurvivalConstraint(
				scopes,
				probeMachine,
				sm_ssa,
				oracleI,
				atomicSurvival,
				optIn.disablepreferCrash(),
				mai,
				token);
		if (!crash_constraint) {
			fprintf(_logfile, "\t\tFailed to derive crash condition\n");
			fprintf(better_log, "%d/%d: crash timed out\n", idx, nrStoreCfgs);
			return NULL;
		}
	}
	fprintf(bubble_plot2_log, "%f: start sat check\n", now());
	crash_constraint = bbdd::invert(&scopes->bools, crash_constraint);

	VexPtr<bbdd, &ir_heap> verification_condition;
	verification_condition =
		bbdd::And(&scopes->bools, crash_constraint, atomicSurvival);
	verification_condition = subst_eq(&scopes->bools, verification_condition);
	fprintf(bubble_plot2_log, "%f: stop sat check\n", now());
	if (verification_condition == scopes->bools.cnst(false)) {
		fprintf(_logfile, "\t\tCrash impossible.\n");
		fprintf(better_log, "%d/%d: crash impossible (%f)\n", idx, nrStoreCfgs, s.sample());
		fprintf(bubble_plot2_log, "%f: unsatisfiable\n", now());
		return NULL;
	}
	fprintf(bubble_plot2_log, "%f: satisfiable\n", now());

	if (CONFIG_USE_INDUCTION && !optIn.allPointersGood()) {
		/* Now have a look at whether we have anything we can use the
		 * induction rule on.  That means look at the probe machine
		 * and pulling out all of the loads which are present in the
		 * type index and then just assuming that we won't generate
		 * any crash summaries for them.  Once we've processed every
		 * instruction we have to go back and look for any cycles. */
		VexPtr<StateMachineSideEffectMemoryAccess *, &ir_heap> inductionAccesses;
		unsigned nrInductionAccesses;
		{
			std::set<StateMachineSideEffectMemoryAccess *> probeAccesses;
			enumSideEffects(probeMachine, probeAccesses);
			std::set<StateMachineSideEffectMemoryAccess *> typeDbProbeAccesses;
			for (auto it = probeAccesses.begin(); it != probeAccesses.end(); it++) {
				for (auto it2 = mai->begin((*it)->rip); !it2.finished(); it2.advance()) {
					if (oracle->type_db->ripPresent(it2.dr())) {
						typeDbProbeAccesses.insert(*it);
						break;
					}
				}
			}
			inductionAccesses = (StateMachineSideEffectMemoryAccess **)__LibVEX_Alloc_Ptr_Array(&ir_heap, typeDbProbeAccesses.size());
			auto it = typeDbProbeAccesses.begin();
			nrInductionAccesses = 0;
			while (it != typeDbProbeAccesses.end()) {
				inductionAccesses[nrInductionAccesses] = *it;
				nrInductionAccesses++;
				it++;
			}
			assert(nrInductionAccesses == typeDbProbeAccesses.size());
		}
		std::set<DynAnalysisRip> inductionRips;
		for (unsigned x = 0; x < nrInductionAccesses; x++) {
			VexPtr<StateMachine, &ir_heap> truncatedMachine(
				truncateStateMachine(
					scopes,
					*mai,
					probeMachine,
					inductionAccesses[x]));
			truncatedMachine = optimiseStateMachine(scopes, mai, truncatedMachine, optIn, oracle, true, token);
			VexPtr<bbdd, &ir_heap> truncAtomicSurvival(
				atomicSurvivalConstraint(
					scopes,
					mai,
					truncatedMachine,
					NULL,
					oracleI,
					atomicSurvival,
					atomicSurvivalOptimisations(optIn.enablepreferCrash()),
					token));
			if (!truncAtomicSurvival) {
				continue;
			}
#if !CONFIG_NO_W_ATOMIC
			truncAtomicSurvival =
				writeMachineSuitabilityConstraint(
					scopes,
					mai,
					sm_ssa,
					truncatedMachine,
					oracleI,
					truncAtomicSurvival,
					atomicSurvivalOptimisations(optIn.enablepreferCrash()),
					token);
			if (!truncAtomicSurvival) {
				continue;
			}
#endif

			bbdd *truncCrashConstraint;
			{
				VexPtr<StateMachine, &ir_heap> dupe_store_machine;
				dupe_store_machine = duplicateStateMachine(sm_ssa);
				truncCrashConstraint =
					crossProductSurvivalConstraint(
						scopes,
						probeMachine,
						sm_ssa,
						oracleI,
						truncAtomicSurvival,
						optIn.disablepreferCrash(),
						mai,
						token);
				if (!truncCrashConstraint ||
				    truncCrashConstraint->isLeaf()) {
					continue;
				}
			}

			auto t = bbdd::Or(&scopes->bools, truncAtomicSurvival, truncCrashConstraint);
			if (!t) {
				continue;
			}
			t = bbdd::invert(&scopes->bools, t);
			if (!t) {
				continue;
			}
			fprintf(_logfile, "Induction rule for %s\n",
				inductionAccesses[x]->rip.name());
			t->prettyPrint(_logfile);

			t = bbdd::And(&scopes->bools, t, atomicSurvival);
			if (!t) {
				continue;
			}
			atomicSurvival = t;
			for (auto it = mai->begin(inductionAccesses[x]->rip); !it.finished(); it.advance())
				logUseOfInduction(target_rip, it.dr());
		}

		verification_condition =
			bbdd::And(&scopes->bools, crash_constraint, atomicSurvival);
		if (verification_condition == scopes->bools.cnst(false)) {
			fprintf(_logfile, "\t\tCrash blocked by induction.\n");
			return NULL;
		}

		fprintf(_logfile, "\t\tInduction reduced verification condition:\n");
		verification_condition->prettyPrint(_logfile);
	}

	fprintf(better_log, "%d/%d: generated VC (%f)\n", idx, nrStoreCfgs, s.sample());

	/* Okay, the expanded machine crashes.  That means we have to
	 * generate a fix. */
	return new CrashSummary(scopes, probeMachine, sm_ssa, atomicSurvival, crash_constraint, oracle, mai);
}

StateMachine *
buildProbeMachine(SMScopes *scopes,
		  CfgLabelAllocator &allocLabel,
		  const VexPtr<Oracle> &oracle,
		  const VexRip &targetRip,
		  ThreadId tid,
		  const AllowableOptimisations &optIn,
		  VexPtr<MaiMap, &ir_heap> &mai,
		  GarbageCollectionToken token)
{
	__set_profiling(buildProbeMachine);

	AllowableOptimisations opt =
		optIn;

	if (CONFIG_W_ISOLATION) {
		opt = opt.enableignoreSideEffects();
	}

	VexPtr<StateMachine, &ir_heap> sm;
	{
		HashedSet<HashedPtr<CFGNode> > roots;
		HashedSet<HashedPtr<const CFGNode> > proximalNodes;
		fprintf(bubble_plot_log, "%f: stop misc1\n", now());
		fprintf(bubble_plot_log, "%f: start build crashing CFG\n", now());
		auto r = getProbeCFGs(allocLabel, oracle, targetRip, roots, proximalNodes);
		if (!r) {
			fprintf(bubble_plot_log, "%f: failed build crashing CFG\n", now());
			fprintf(_logfile, "Cannot get probe CFGs!\n");
			return NULL;
		}
		fprintf(better_log, "Crashing CFG has %d instructions\n",
			countCfgInstructions(roots));
		stackedCdf::startCompileProbeMachine();
		fprintf(bubble_plot_log, "%f: stop build crashing CFG\n", now());
		fprintf(bubble_plot_log, "%f: start compile crashing machine\n", now());
		sm = probeCFGsToMachine(scopes, oracle, tid._tid(),
					roots,
					proximalNodes,
					*mai);
		stackedCdf::stopCompileProbeMachine();
	}
	fprintf(better_log, "Initial crashing machine has %d states\n",
		countMachineStates(sm));

	fprintf(bubble_plot_log, "%f: stop compile crashing machine\n", now());
	fprintf(bubble_plot_log, "%f: start GC\n", now());
	LibVEX_maybe_gc(token);
	fprintf(bubble_plot_log, "%f: stop GC\n", now());

	fprintf(bubble_plot_log, "%f: start simplify crashing machine\n", now());
	sm->sanityCheck(*mai);
	stackedCdf::startProbeInitialSimplify();
	sm = optimiseStateMachine(scopes,
				  mai,
				  sm,
				  opt,
				  oracle,
				  false,
				  token);
	stackedCdf::stopProbeInitialSimplify();

	std::map<threadAndRegister, threadAndRegister> ssaCorrespondence;
	stackedCdf::startProbeConvertSSA();
	fprintf(bubble_plot_log, "%f: stop simplify crashing machine\n", now());
	fprintf(bubble_plot_log, "%f: start compile crashing machine\n", now());
	sm = convertToSSA(scopes, sm, ssaCorrespondence);
	stackedCdf::stopProbeConvertSSA();
	sm->sanityCheck(*mai);
	stackedCdf::startProbeSecondSimplify();
	fprintf(bubble_plot_log, "%f: stop compile crashing machine\n", now());
	fprintf(bubble_plot_log, "%f: start simplify crashing machine\n", now());
	sm = optimiseStateMachine(scopes,
				  mai,
				  sm,
				  opt,
				  oracle,
				  true,
				  token);
	stackedCdf::stopProbeSecondSimplify();
	fprintf(better_log, "Simplified crashing machine has %d states\n",
		countMachineStates(sm));
	fprintf(bubble_plot_log, "%f: stop simplify crashing machine\n", now());
	fprintf(bubble_plot_log, "%f: start misc2\n", now());
	return sm;
}

static bool
isSingleNodeCfg(CFGNode *root)
{
	return root->successors.empty();
}

static bool
machineHasOneRacingLoad(const MaiMap &mai, StateMachine *sm, const VexRip &vr, OracleInterface *oracle)
{
	std::set<StateMachineSideEffectLoad *> loads;
	enumSideEffects(sm, loads);
	bool got_one = false;
	for (auto it = loads.begin(); it != loads.end(); it++) {
		StateMachineSideEffectLoad *load = *it;
		bool races = false;
		for (auto it2 = mai.begin(load->rip); !races && !it2.finished(); it2.advance()) {
			if (oracle->memoryAccessesMightAliasCrossThread(it2.node()->rip, vr))
				races = true;
		}
		if (races) {
			if (got_one)
				return false;
			got_one = true;
		}
	}
	/* If there are no racing loads at all then something has gone
	   wrong building the machines. */
	assert(got_one);
	return true;
}

static void
processOneStoreCfg(SMScopes *scopes,
		   const DynAnalysisRip &targetRip,
		   const VexPtr<CFGNode *, &ir_heap> &storeCFGs,
		   int i,
		   int nrStoreCfgs,
		   enum StateMachineState::RoughLoadCount roughLoadCount,
		   const VexPtr<StateMachine, &ir_heap> &probeMachine,
		   const VexPtr<bbdd, &ir_heap> &atomicSurvival,
		   const VexPtr<StateMachine, &ir_heap> &assertionFreeProbeMachine,
		   const VexPtr<Oracle> &oracle,
		   FixConsumer &df,
		   const sane_map<DynAnalysisRip, IRType> &potentiallyConflictingStores,
#if !CONFIG_W_ISOLATION
		   const std::set<DynAnalysisRip> &communicatingInstructions,
#endif
		   bool preserveMux,
		   const AllowableOptimisations &optIn,
		   const VexPtr<MaiMap, &ir_heap> &maiIn,
		   GarbageCollectionToken token)
{
	fprintf(better_log, "%d/%d: Interfering CFG has %d instructions\n",
		i, nrStoreCfgs, countCfgInstructions(storeCFGs[i]));
	bool singleNodeCfg = isSingleNodeCfg(storeCFGs[i]);
	if (CONFIG_W_ISOLATION && roughLoadCount == StateMachineState::singleLoad && singleNodeCfg) {
		fprintf(_logfile, "Single store versus single load -> no race possible\n");
		fprintf(better_log, "%d/%d: single store versus single load\n",
			i, nrStoreCfgs);
		return;
	}

	if (CONFIG_W_ISOLATION &&
	    singleNodeCfg &&
	    machineHasOneRacingLoad(*maiIn, assertionFreeProbeMachine, storeCFGs[i]->rip, oracle)) {
		fprintf(_logfile, "Single store versus single shared load -> no race possible\n");
		fprintf(better_log, "%d/%d: single store versus single shared load\n",
			i, nrStoreCfgs);
		return;
	}

	VexPtr<CFGNode, &ir_heap> storeCFG(storeCFGs[i]);
	VexPtr<CrashSummary, &ir_heap> summary;

	if (CONFIG_USE_CHILDREN && run_in_child(bubble_plot2_log, token)) {
		return;
	}

	TimeoutTimer timer2;
	timer2.timeoutAfterSeconds(CONFIG_TIMEOUT2);
	fprintf(bubble_plot2_log, "%f: start interfering CFG\n", now());
	summary = considerStoreCFG(scopes,
				   targetRip,
				   storeCFG,
				   oracle,
				   probeMachine,
				   atomicSurvival,
				   STORING_THREAD + i,
				   i,
				   nrStoreCfgs,
				   optIn
#if CONFIG_W_ISOLATION
				   .setinterestingStores(&potentiallyConflictingStores)
#endif
				   .setmutexStoresInteresting(preserveMux),
				   maiIn,
#if !CONFIG_W_ISOLATION
				   potentiallyConflictingStores,
#endif
				   token);
	fprintf(bubble_plot2_log, "%f: stop interfering CFG\n", now());
	if (summary)
		df(summary, token);

	if (CONFIG_USE_CHILDREN) {
		fprintf(bubble_plot2_log, "%f: high water: %ld, %ld\n", now(), main_heap.high_water, ir_heap.high_water);
		exit(0);
	}
}

static void
probeMachineToSummary(SMScopes *scopes,
		      CfgLabelAllocator &allocLabel,
		      const DynAnalysisRip &targetRip,
		      const VexPtr<StateMachine, &ir_heap> &probeMachine,
		      const VexPtr<bbdd, &ir_heap> &atomicSurvival,
		      const VexPtr<StateMachine, &ir_heap> &assertionFreeProbeMachine,
		      const VexPtr<Oracle> &oracle,
		      FixConsumer &df,
		      const sane_map<DynAnalysisRip, IRType> &potentiallyConflictingStores,
#if !CONFIG_W_ISOLATION
		      const std::set<DynAnalysisRip> &communicatingInstructions,
#endif
		      bool preserveMux,
		      const AllowableOptimisations &optIn,
		      const VexPtr<MaiMap, &ir_heap> &maiIn,
		      TimeoutTimer &timer,
		      int only_store_cfg,
		      int expected_nr_store_cfgs,
		      GarbageCollectionToken token)
{
	fprintf(bubble_plot_log, "%f: start derive interfering CFGs\n", now());
	assert(potentiallyConflictingStores.size() > 0);

	VexPtr<CFGNode *, &ir_heap> storeCFGs;
	int nrStoreCfgs;
	{
		CFGNode **n;
		Stopwatch s;

		stackedCdf::startBuildStoreCFGs();
		getStoreCFGs(allocLabel, potentiallyConflictingStores,
#if !CONFIG_W_ISOLATION
			     communicatingInstructions,
#endif
			     oracle, &n, &nrStoreCfgs);
		stackedCdf::stopBuildStoreCFGs();
		storeCFGs = n;

		fprintf(better_log,
			"getStoreCFGs took %f seconds, produced %d \n",
			s.sample(),
			nrStoreCfgs);
		fprintf(bubble_plot_log, "%f: produced %d interfering CFGs\n", now(),
			nrStoreCfgs);
	}
	assert(nrStoreCfgs != 0);

<<<<<<< HEAD
	if (expected_nr_store_cfgs != -1 && expected_nr_store_cfgs != nrStoreCfgs) {
		errx(1, "Expected %d store CFGs, found %d",
		     expected_nr_store_cfgs, nrStoreCfgs);
	}
=======
	fprintf(bubble_plot_log, "%f: stop derive interfering CFGs\n", now());
	fprintf(bubble_plot_log, "%f: start misc3\n", now());
>>>>>>> de9935e6
	auto roughLoadCount = assertionFreeProbeMachine->root->roughLoadCount();
	fprintf(bubble_plot_log, "%f: stop misc3\n", now());

	timer.cancel();

	fprintf(bubble_plot_log, "%f: start process interfering CFGs\n", now());
<<<<<<< HEAD
	if (only_store_cfg == -1) {
		for (int i = 0; i < nrStoreCfgs; i++) {
			processOneStoreCfg(scopes, targetRip, storeCFGs, i, nrStoreCfgs,
					   roughLoadCount, probeMachine, atomicSurvival,
					   assertionFreeProbeMachine, oracle, df,
=======
	fprintf(bubble_plot2_log, "%f: start crashing %s\n", now(), targetRip.name());
	for (int i = 0; i < nrStoreCfgs; i++) {
		fprintf(better_log, "%d/%d: Interfering CFG has %d instructions\n",
			i, nrStoreCfgs, countCfgInstructions(storeCFGs[i]));
		bool singleNodeCfg = isSingleNodeCfg(storeCFGs[i]);
		if (CONFIG_W_ISOLATION && roughLoadCount == StateMachineState::singleLoad && singleNodeCfg) {
			fprintf(_logfile, "Single store versus single load -> no race possible\n");
			fprintf(better_log, "%d/%d: single store versus single load\n",
				i, nrStoreCfgs);
			continue;
		}

		if (CONFIG_W_ISOLATION &&
		    singleNodeCfg &&
		    machineHasOneRacingLoad(*maiIn, assertionFreeProbeMachine, storeCFGs[i]->rip, oracle)) {
			fprintf(_logfile, "Single store versus single shared load -> no race possible\n");
			fprintf(better_log, "%d/%d: single store versus single shared load\n",
				i, nrStoreCfgs);
			continue;
		}

		VexPtr<CFGNode, &ir_heap> storeCFG(storeCFGs[i]);
		VexPtr<CrashSummary, &ir_heap> summary;

		if (CONFIG_USE_CHILDREN && run_in_child(bubble_plot2_log)) {
			continue;
		}

		TimeoutTimer timer2;
		timer2.timeoutAfterSeconds(CONFIG_TIMEOUT2);
		fprintf(bubble_plot2_log, "%f: start interfering CFG\n", now());
		summary = considerStoreCFG(scopes,
					   targetRip,
					   storeCFG,
					   oracle,
					   probeMachine,
					   atomicSurvival,
					   STORING_THREAD + i,
					   i,
					   nrStoreCfgs,
					   optIn
#if CONFIG_W_ISOLATION
					        .setinterestingStores(&potentiallyConflictingStores)
#endif
					        .setmutexStoresInteresting(preserveMux),
					   maiIn,
#if !CONFIG_W_ISOLATION
>>>>>>> de9935e6
					   potentiallyConflictingStores,
#if !CONFIG_W_ISOLATION
					   communicatingInstructions,
#endif
					   preserveMux, optIn, maiIn, token);
		}
	} else {
		processOneStoreCfg(scopes, targetRip, storeCFGs, only_store_cfg, nrStoreCfgs,
				   roughLoadCount, probeMachine, atomicSurvival,
				   assertionFreeProbeMachine, oracle, df,
				   potentiallyConflictingStores,
#if !CONFIG_W_ISOLATION
				   communicatingInstructions,
#endif
				   preserveMux, optIn, maiIn, token);
	}
	fprintf(bubble_plot2_log, "%f: stop crashing %s\n", now(), targetRip.name());
	LibVEX_gc(token);
	fprintf(bubble_plot_log, "%f: stop process interfering CFGs\n", now());
}

void
diagnoseCrash(SMScopes *scopes,
	      CfgLabelAllocator &allocLabel,
	      const DynAnalysisRip &targetRip,
	      VexPtr<StateMachine, &ir_heap> probeMachine,
	      const VexPtr<Oracle> &oracle,
	      FixConsumer &df,
	      const AllowableOptimisations &optIn,
	      VexPtr<MaiMap, &ir_heap> &mai,
	      TimeoutTimer &timer,
	      int only_store_cfg,
	      int expected_nr_store_cfgs,
	      GarbageCollectionToken token)
{
	__set_profiling(diagnoseCrash);

	AllowableOptimisations probeOpt = optIn;
	if (CONFIG_W_ISOLATION) {
		probeOpt = probeOpt.enableignoreSideEffects();
	}

	/* We now need to figure out which stores are potentially
	   conflicting, and hence which loads can be safely localised.
	   The conflicting stores are those which might alias with
	   loads issued by the probe machine, and loads can be
	   localised if they do not conflict with stores issued by the
	   probe machine.

	   Subtlty: we want to exclude loads of values which are only
	   used to satisfy assertions when we're calculating the
	   potentially conflicting store set (the later analysis
	   phases should be able to avoid generating summaries for
	   them, but it's faster to filter them out now).  The easiest
	   way of doing so is simply to remove the assertions and
	   optimise the probe machine before calculating it.

	   Subtlty 2: localisation can sometimes enable other
	   simplifications in the state machine optimiser, which can
	   (very occasionally) show that a particular load is not
	   interesting, and hence change the conflicting stores set.
	   Avoid the issue by just iterating to a fixed point. */
	bool haveMuxOps;
	sane_map<DynAnalysisRip, IRType> potentiallyConflictingStores;
	VexPtr<StateMachine, &ir_heap> reducedProbeMachine(probeMachine);

	stackedCdf::startFindConflictingStores();
	VexPtr<OracleInterface> oracleI(oracle);
	/* Note that removeAnnotations always gets
	   enableignoreSideEffects(), even in the non-W_ISOLATION
	   case, because it's only used to find the interfering stores
	   set. */
	fprintf(bubble_plot_log, "%f: stop misc2\n", now());
	fprintf(bubble_plot_log, "%f: start derive interfering CFGs\n", now());
	reducedProbeMachine = removeAnnotations(scopes, mai, probeMachine, optIn.enableignoreSideEffects(), oracleI, true, token);
	getConflictingStores(*mai, reducedProbeMachine, oracle, potentiallyConflictingStores, haveMuxOps);
	fprintf(bubble_plot_log, "%f: stop derive interfering CFGs\n", now());
	if (potentiallyConflictingStores.size() == 0) {
		stackedCdf::stopFindConflictingStores();
		fprintf(_logfile, "\t\tNo available conflicting stores?\n");
		fprintf(better_log, "no conflicting stores\n");
		fprintf(bubble_plot_log, "%f: no interfering stores\n", now());
		return;
	}
	fprintf(bubble_plot_log, "%f: start simplify crashing machine\n", now());
	bool localised_loads = false;
	probeMachine = localiseLoads2(scopes,
				      mai,
				      probeMachine,
				      potentiallyConflictingStores,
				      probeOpt,
				      oracleI,
				      token,
				      &localised_loads);
	fprintf(bubble_plot_log, "%f: stop simplify crashing machine\n", now());

	if (localised_loads) {
		sane_map<DynAnalysisRip, IRType> newPotentiallyConflictingStores;
		while (1) {
			fprintf(bubble_plot_log, "%f: start derive interfering CFGs\n", now());
			reducedProbeMachine = removeAnnotations(scopes, mai, probeMachine, probeOpt, oracleI, true, token);
			if (!reducedProbeMachine) {
				stackedCdf::stopFindConflictingStores();
				fprintf(better_log, "removeAnnotations timed out (%d)\n", __LINE__);
				fprintf(bubble_plot_log, "%f: stop derive interfering CFGs\n", now());
				fprintf(bubble_plot_log, "%f: failed derive interfering CFGs\n", now());
				return;
			}
			getConflictingStores(*mai, reducedProbeMachine, oracle, newPotentiallyConflictingStores, haveMuxOps);
			fprintf(bubble_plot_log, "%f: stop derive interfering CFGs\n", now());
			if (potentiallyConflictingStores.size() == 0) {
				fprintf(_logfile, "\t\tNo available conflicting stores?\n");
				stackedCdf::stopFindConflictingStores();
				fprintf(better_log, "No conflicting stores (%d)\n", __LINE__);
				fprintf(bubble_plot_log, "%f: no interfering stores\n", now());
				return;
			}
			if (newPotentiallyConflictingStores == potentiallyConflictingStores)
				break;
			potentiallyConflictingStores = newPotentiallyConflictingStores;
			localised_loads = false;
			fprintf(bubble_plot_log, "%f: start simplify crashing machine\n", now());
			probeMachine = localiseLoads2(scopes, mai, probeMachine,
						      potentiallyConflictingStores,
						      probeOpt,
						      oracleI, token, &localised_loads);
			fprintf(bubble_plot_log, "%f: stop simplify crashing machine\n", now());
			if (!localised_loads)
				break;
		}
	}
	stackedCdf::stopFindConflictingStores();

	if (potentiallyConflictingStores.size() == 0) {
		fprintf(_logfile, "\t\tNo available conflicting stores after localisation?\n");
		fprintf(better_log, "No conflicting stores (%d)\n", __LINE__);
		fprintf(bubble_plot_log, "%f: no interfering stores\n", now());
		return;
	}

	VexPtr<bbdd, &ir_heap> atomicSurvival;
	VexPtr<bbdd, &ir_heap> nullExpr(NULL);
	{
		Stopwatch s;
		fprintf(bubble_plot_log, "%f: start derive c-atomic\n", now());
		atomicSurvival = atomicSurvivalConstraint(scopes, mai, probeMachine, NULL, oracleI,
							  nullExpr,
							  atomicSurvivalOptimisations(optIn.enablepreferCrash()),
							  token);
		fprintf(bubble_plot_log, "%f: stop derive c-atomic\n", now());
		if (!atomicSurvival) {
			fprintf(better_log, "atomicSurvivalConstraint timed out\n");
			fprintf(bubble_plot_log, "%f: failed derive c-atomic\n", now());
			return;
		}
		fprintf(better_log, "atomicSurvivalConstraint took %f\n", s.sample());
	}
	if (atomicSurvival == scopes->bools.cnst(false)) {
		fprintf(_logfile, "\t\tAtomic constraint of reduced machine is <false> -> no crash possible\n");
		fprintf(better_log, "atomicSurvivalConstraint is false\n");
		fprintf(bubble_plot_log, "%f: c-atomic is false\n", now());
		return;
	}
	bool needReopt = false;
	fprintf(bubble_plot_log, "%f: start simplify crashing machine\n", now());
	optimiseAssuming(scopes, probeMachine, atomicSurvival, &needReopt);
	if (needReopt) {
		stackedCdf::startProbeResimplify();
		probeMachine = optimiseStateMachine(scopes, mai, probeMachine,
						    probeOpt,
						    oracle, true, token);
		stackedCdf::stopProbeResimplify();
	}
	fprintf(bubble_plot_log, "%f: stop simplify crashing machine\n", now());

#if !CONFIG_W_ISOLATION
	std::set<DynAnalysisRip> communicatingInstructions;
	VexPtr<StateMachine, &ir_heap> semiReduced;
	fprintf(bubble_plot_log, "%f: start derive interfering CFGs\n", now());
	semiReduced = removeAnnotations(scopes, mai, probeMachine, optIn, oracleI, true, token);
	getCommunicatingInstructions(*mai, semiReduced, oracle, communicatingInstructions);
	fprintf(bubble_plot_log, "%f: stop derive interfering CFGs\n", now());
#endif

	probeMachineToSummary(scopes,
			      allocLabel,
			      targetRip,
			      probeMachine,
			      atomicSurvival,
			      reducedProbeMachine,
			      oracle,
			      df,
			      potentiallyConflictingStores,
#if !CONFIG_W_ISOLATION
			      communicatingInstructions,
#endif
			      haveMuxOps,
			      optIn,
			      mai,
			      timer,
			      only_store_cfg,
			      expected_nr_store_cfgs,
			      token);
	fprintf(bubble_plot_log, "%f: Marker1\n", now());
}
			    
remoteMacroSectionsT::iterator::iterator(const remoteMacroSectionsT *_owner, unsigned _idx)
	: idx(_idx), owner(_owner)
{}

bool
remoteMacroSectionsT::iterator::operator!=(const iterator &other) const
{
	assert(other.owner == this->owner);
	return other.idx != this->idx;
}

void
remoteMacroSectionsT::iterator::operator++(int)
{
	this->idx++;
}

const remoteMacroSectionsT::iterator::__content *
remoteMacroSectionsT::iterator::operator->() const
{
	this->content.start = this->owner->content[this->idx].first;
	this->content.end = this->owner->content[this->idx].second;
	return &this->content;
}

remoteMacroSectionsT::iterator
remoteMacroSectionsT::begin() const
{
	return iterator(this, 0);
}

remoteMacroSectionsT::iterator
remoteMacroSectionsT::end() const
{
	return iterator(this, content.size());
}

void
remoteMacroSectionsT::insert(StateMachineSideEffectStore *start,
			     StateMachineSideEffectStore *end)
{
	for (contentT::iterator it = content.begin();
	     it != content.end();
	     it++) {
		if (it->first == start && it->second == end)
			return;
	}
	content.push_back(std::pair<StateMachineSideEffectStore *,
			            StateMachineSideEffectStore *>(start, end));
}

void
remoteMacroSectionsT::visit(HeapVisitor &hv)
{
	for (contentT::iterator it = content.begin();
	     it != content.end();
	     it++) {
		hv(it->first);
		hv(it->second);
	}
}

void
checkWhetherInstructionCanCrash(const DynAnalysisRip &targetRip,
				unsigned tid,
				const VexPtr<Oracle> &oracle,
				FixConsumer &df,
				const AllowableOptimisations &opt,
				int only_store_cfg,
				int expected_nr_store_cfgs,
				GarbageCollectionToken token)
{
	fprintf(bubble_plot_log, "%f: start IO\n", now());
	if (better_log) {
		fclose(better_log);
	}
	{
		/* We need to set append mode so that we can share the
		   file between parent and child. */
		char *pathbuf = my_asprintf("%s.log", targetRip.name());
		unlink(pathbuf);
		better_log = fopen(pathbuf, "a");
		free(pathbuf);
		setlinebuf(better_log);
	}

	if (CONFIG_USE_CHILDREN && run_in_child(bubble_plot_log)) {
		fprintf(bubble_plot_log, "%f: parent woke up\n", now());
		return;
	}

	fprintf(better_log, "Start processing\n");
	TimeoutTimer timer1;

	timer1.timeoutAfterSeconds(CONFIG_TIMEOUT1);

	SMScopes scopes;

	/* Quick pre-check: see whether this instruction might crash
	 * in isolation.  A lot can't (e.g. accesses to BSS) */
	{
		stackedCdf::startBuildProbeMachine();
		fprintf(bubble_plot_log, "%f: stop IO\n", now());
		fprintf(bubble_plot_log, "%f: start early-out check\n", now());
		StateMachineState *t = getProximalCause(&scopes,
							oracle->ms,
							oracle,
							NULL,
							targetRip.toVexRip(),
							tid);
		fprintf(bubble_plot_log, "%f: stop early-out check\n", now());
		fprintf(bubble_plot_log, "%f: start misc1\n", now());
		stackedCdf::stopBuildProbeMachine();
		if (t->type == StateMachineState::Terminal) {
			auto term = (StateMachineTerminal *)t;
			if (term->res == scopes.smrs.cnst(smr_unreached) ||
			    term->res == scopes.smrs.cnst(smr_survive)) {
				fprintf(_logfile, "Instruction is definitely non-crashing\n");
				fprintf(bubble_plot_log, "%f: stop misc1\n", now());
				fprintf(bubble_plot_log, "%f: early out\n", now());
				fprintf(bubble_plot_log, "%f: high water: %ld, %ld\n", now(), main_heap.high_water, ir_heap.high_water);
				fprintf(better_log, "Early out\n");
				if (CONFIG_USE_CHILDREN) {
					_exit(0);
				} else {
					return;
				}
			}
		}
	}

	VexPtr<MaiMap, &ir_heap> mai(MaiMap::empty());

	VexPtr<StateMachine, &ir_heap> probeMachine;
	CfgLabelAllocator allocLabel;
	{
		Stopwatch timeTaken;
		stackedCdf::startBuildProbeMachine();
		probeMachine = buildProbeMachine(&scopes, allocLabel, oracle, targetRip.toVexRip(),
						 tid, opt, mai, token);
		stackedCdf::stopBuildProbeMachine();
		printf("buildProbeMachine takes %f\n", timeTaken.sample());
		fprintf(better_log, "buildProbeMachine took %f\n", timeTaken.sample());
	}

	diagnoseCrash(&scopes, allocLabel, targetRip, probeMachine, oracle,
		      df, opt.enablenoLocalSurvival(), mai, timer1, only_store_cfg,
		      expected_nr_store_cfgs, token);
	fprintf(bubble_plot_log, "%f: high water: %ld, %ld\n", now(), main_heap.high_water, ir_heap.high_water);
	if (CONFIG_USE_CHILDREN) {
		_exit(0);
	}
}
<|MERGE_RESOLUTION|>--- conflicted
+++ resolved
@@ -1675,7 +1675,7 @@
 	VexPtr<CFGNode, &ir_heap> storeCFG(storeCFGs[i]);
 	VexPtr<CrashSummary, &ir_heap> summary;
 
-	if (CONFIG_USE_CHILDREN && run_in_child(bubble_plot2_log, token)) {
+	if (CONFIG_USE_CHILDREN && run_in_child(bubble_plot2_log)) {
 		return;
 	}
 
@@ -1758,77 +1758,25 @@
 			nrStoreCfgs);
 	}
 	assert(nrStoreCfgs != 0);
-
-<<<<<<< HEAD
+	fprintf(bubble_plot_log, "%f: stop derive interfering CFGs\n", now());
+
 	if (expected_nr_store_cfgs != -1 && expected_nr_store_cfgs != nrStoreCfgs) {
 		errx(1, "Expected %d store CFGs, found %d",
 		     expected_nr_store_cfgs, nrStoreCfgs);
 	}
-=======
-	fprintf(bubble_plot_log, "%f: stop derive interfering CFGs\n", now());
 	fprintf(bubble_plot_log, "%f: start misc3\n", now());
->>>>>>> de9935e6
 	auto roughLoadCount = assertionFreeProbeMachine->root->roughLoadCount();
 	fprintf(bubble_plot_log, "%f: stop misc3\n", now());
 
 	timer.cancel();
 
 	fprintf(bubble_plot_log, "%f: start process interfering CFGs\n", now());
-<<<<<<< HEAD
+	fprintf(bubble_plot2_log, "%f: start crashing %s\n", now(), targetRip.name());
 	if (only_store_cfg == -1) {
 		for (int i = 0; i < nrStoreCfgs; i++) {
 			processOneStoreCfg(scopes, targetRip, storeCFGs, i, nrStoreCfgs,
 					   roughLoadCount, probeMachine, atomicSurvival,
 					   assertionFreeProbeMachine, oracle, df,
-=======
-	fprintf(bubble_plot2_log, "%f: start crashing %s\n", now(), targetRip.name());
-	for (int i = 0; i < nrStoreCfgs; i++) {
-		fprintf(better_log, "%d/%d: Interfering CFG has %d instructions\n",
-			i, nrStoreCfgs, countCfgInstructions(storeCFGs[i]));
-		bool singleNodeCfg = isSingleNodeCfg(storeCFGs[i]);
-		if (CONFIG_W_ISOLATION && roughLoadCount == StateMachineState::singleLoad && singleNodeCfg) {
-			fprintf(_logfile, "Single store versus single load -> no race possible\n");
-			fprintf(better_log, "%d/%d: single store versus single load\n",
-				i, nrStoreCfgs);
-			continue;
-		}
-
-		if (CONFIG_W_ISOLATION &&
-		    singleNodeCfg &&
-		    machineHasOneRacingLoad(*maiIn, assertionFreeProbeMachine, storeCFGs[i]->rip, oracle)) {
-			fprintf(_logfile, "Single store versus single shared load -> no race possible\n");
-			fprintf(better_log, "%d/%d: single store versus single shared load\n",
-				i, nrStoreCfgs);
-			continue;
-		}
-
-		VexPtr<CFGNode, &ir_heap> storeCFG(storeCFGs[i]);
-		VexPtr<CrashSummary, &ir_heap> summary;
-
-		if (CONFIG_USE_CHILDREN && run_in_child(bubble_plot2_log)) {
-			continue;
-		}
-
-		TimeoutTimer timer2;
-		timer2.timeoutAfterSeconds(CONFIG_TIMEOUT2);
-		fprintf(bubble_plot2_log, "%f: start interfering CFG\n", now());
-		summary = considerStoreCFG(scopes,
-					   targetRip,
-					   storeCFG,
-					   oracle,
-					   probeMachine,
-					   atomicSurvival,
-					   STORING_THREAD + i,
-					   i,
-					   nrStoreCfgs,
-					   optIn
-#if CONFIG_W_ISOLATION
-					        .setinterestingStores(&potentiallyConflictingStores)
-#endif
-					        .setmutexStoresInteresting(preserveMux),
-					   maiIn,
-#if !CONFIG_W_ISOLATION
->>>>>>> de9935e6
 					   potentiallyConflictingStores,
 #if !CONFIG_W_ISOLATION
 					   communicatingInstructions,
