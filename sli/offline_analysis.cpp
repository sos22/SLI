/* A load of random stuff which doesn't really belong anywhere. */
#include <sys/stat.h>
#include <sys/types.h>
#include <sys/wait.h>
#include <limits.h>
#include <queue>
#include <sys/time.h>
#include <errno.h>

#include "sli.h"
#include "range_tree.h"
#include "state_machine.hpp"
#include "inferred_information.hpp"
#include "oracle.hpp"
#include "eval_state_machine.hpp"
#include "offline_analysis.hpp"
#include "intern.hpp"
#include "ssa.hpp"
#include "libvex_prof.hpp"
#include "cfgnode.hpp"
#include "alloc_mai.hpp"
#include "allowable_optimisations.hpp"
#include "predecessor_map.hpp"
#include "control_dependence_graph.hpp"
#include "stacked_cdf.hpp"
#include "timers.hpp"

extern FILE *
bubble_plot_log;
extern FILE *
bubble_plot2_log;

#ifndef NDEBUG
static bool debugOptimiseStateMachine = false;
static bool debug_localise_loads = false;
#else
#define debugOptimiseStateMachine false
#define debug_localise_loads false
#endif

extern FILE *better_log;

static StateMachine *
enforceMustStoreBeforeCrash(SMScopes *scopes, StateMachine *sm, bool *progress)
{
	/* We're not allowed to branch from state X to state Crash if
	   there's no way for the machine to issue a store before
	   reaching X.  Turn all such branches into branches to state
	   Survive. */
	std::set<StateMachineState *> storeStates;
	std::vector<StateMachineState *> todo;
	{
		std::set<StateMachineSideEffecting *> s;
		enumStates(sm, &s);
		for (auto it = s.begin(); it != s.end(); it++) {
			if ( (*it)->getSideEffect() &&
			     (*it)->getSideEffect()->type == StateMachineSideEffect::Store )
				todo.push_back(*it);
		}
	}
	while (!todo.empty()) {
		StateMachineState *s = todo.back();
		todo.pop_back();
		if (!storeStates.insert(s).second)
			continue;
		std::vector<StateMachineState *> targets;
		s->targets(targets);
		todo.insert(todo.end(), targets.begin(), targets.end());
	}
	std::set<StateMachineTerminal *> terminals;
	enumStates(sm, &terminals);
	for (auto it = terminals.begin(); it != terminals.end(); it++) {
		StateMachineTerminal *s = *it;
		if (storeStates.count(s))
			continue;
		if (s->res == scopes->smrs.cnst(smr_survive) || s->res == scopes->smrs.cnst(smr_unreached))
			continue;
		std::map<StateMachineRes, bbdd *> selectors(smrbdd::to_selectors(&scopes->bools, s->res));
		if (!selectors.count(smr_crash))
			continue;
		smrbdd::enablingTableT tab;
		if (selectors.count(smr_survive))
			tab.set(selectors[smr_survive],  scopes->smrs.cnst(smr_survive));
		if (selectors.count(smr_unreached))
			tab.set(selectors[smr_unreached], scopes->smrs.cnst(smr_unreached));
		tab.set(selectors[smr_crash], scopes->smrs.cnst(smr_unreached));
		*progress = true;
		s->set_res(smrbdd::from_enabling(&scopes->smrs, tab, scopes->smrs.cnst(smr_unreached)));
	}
	return sm;
}

/* Find any stores which definitely aren't loaded by this machine and
 * remove them.  This is kind of redundant with realias, except that
 * here we don't rely on having access to stack layout information. */
static StateMachine *
removeTerminalStores(const MaiMap &mai,
		     StateMachine *sm,
		     const AllowableOptimisations &opt,
		     OracleInterface *oracle,
		     bool *done_something)
{
	std::set<StateMachineSideEffecting *> states;
	enumStates(sm, &states);
	for (auto it = states.begin(); it != states.end(); it++) {
		StateMachineSideEffect *se = (*it)->sideEffect;
		if (!se || se->type != StateMachineSideEffect::Store)
			continue;
		StateMachineSideEffectStore *store = (StateMachineSideEffectStore *)se;
		bool mightBeLoaded = false;
		std::queue<StateMachineState *> q;
		((StateMachineState *)(*it))->targets(q);
		std::set<StateMachineState *> visited;
		assert(visited.empty());
		while (!mightBeLoaded && !q.empty()) {
			StateMachineState *s = q.front();
			q.pop();
			if (!visited.insert(s).second) {
				continue;
			}
			auto se = s->getSideEffect();
			if (se &&
			    se->type == StateMachineSideEffect::Load &&
			    oracle->memoryAccessesMightAlias(
				    mai,
				    opt,
				    (StateMachineSideEffectLoad *)se,
				    store) &&
			    !definitelyNotEqual(store->addr,
						((StateMachineSideEffectLoad *)se)->addr,
						opt)) {
				/* This load might load the store. */
				mightBeLoaded = true;
			} else if (se &&
				   se->type == StateMachineSideEffect::Store &&
				   oracle->memoryAccessesMightAlias(
					   mai,
					   opt,
					   (StateMachineSideEffectStore *)se,
					   store) &&
				   definitelyEqual(store->addr,
						   ((StateMachineSideEffectStore *)se)->addr,
						   opt)) {
				/* This store will clobber the results
				   of the store we're looking at -> it
				   can't be loaded on this path ->
				   don't look at successors. */
			} else {
				s->targets(q);
			}
		}
		if (!mightBeLoaded) {
			*done_something = true;
			(*it)->sideEffect = NULL;
		}
	}
	return sm;
}

class OptimisationRecorder {
public:
#if CONFIG_RECORD_MACHINE_OPTIMISATIONS
	char *prefix;
	bool skip;
	OptimisationRecorder()
		: prefix(NULL)
	{}
	~OptimisationRecorder() { free(prefix); }
	void start(SMScopes *scopes, MaiMap *mai, StateMachine *sm, bool is_ssa,
		   const AllowableOptimisations &opt)
	{
		if (random() % CONFIG_RECORD_MACHINE_OPTIMISATIONS) {
			skip = true;
			return;
		}
		skip = false;

		static int idx;
		while (1) {
			prefix = my_asprintf("machines/%d", idx);
			if (mkdir(prefix, 0700) == -1) {
				if (errno == EEXIST) {
					idx++;
					free(prefix);
					continue;
				}
				err(1, "creating %s", prefix);
			} else {
				break;
			}
		}
		FILE *f = fopenf("w", "%s/opt", prefix);
		fprintf(f, "%s", opt.name());
		fclose(f);
		f = fopenf("w", "%s/pre_mai", prefix);
		mai->print(f);
		fclose(f);
		f = fopenf("w", "%s/pre_machine", prefix);
		printStateMachine(sm, f);
		fclose(f);
		f = fopenf("w", "%s/is_ssa", prefix);
		if (is_ssa)
			fprintf(f, "true\n");
		else
			fprintf(f, "false\n");
		fclose(f);
		f = fopenf("w", "%s/pre_scopes", prefix);
		scopes->prettyPrint(f, NULL);
		fclose(f);
		fprintf(_logfile, "Optimisation log: %s\n", prefix);
	}
	void finish(SMScopes *scopes, MaiMap *mai, StateMachine *sm)
	{
		if (skip)
			return;
		FILE *f = fopenf("w", "%s/post_mai", prefix);
		mai->print(f);
		fclose(f);
		f = fopenf("w", "%s/post_machine", prefix);
		printStateMachine(sm, f);
		fclose(f);
		f = fopenf("w", "%s/post_scopes", prefix);
		scopes->prettyPrint(f, NULL);
		fclose(f);
	}
#else
	void start(SMScopes *, MaiMap *, StateMachine *, bool , const AllowableOptimisations &)
	{}
	void finish(SMScopes *, MaiMap *, StateMachine *)
	{}
#endif
};

static StateMachine *
_optimiseStateMachine(SMScopes *scopes,
		      VexPtr<MaiMap, &ir_heap> &mai,
		      VexPtr<StateMachine, &ir_heap> sm,
		      const AllowableOptimisations &opt,
		      const VexPtr<OracleInterface> &oracle,
		      bool is_ssa,
		      GarbageCollectionToken token,
		      bool *progress)
{
	__set_profiling(optimiseStateMachine);
	sm->sanityCheck(*mai);
	sm->assertAcyclic();

	if (debugOptimiseStateMachine) {
		printf("%s(sm=..., opt = %s, is_ssa = %s)\n",
		       __func__, opt.name(), is_ssa ? "true" : "false");
		printStateMachine(sm, stdout);
	}

	stackedCdf::startOptimise();
	OptimisationRecorder optrec;
	optrec.start(scopes, mai, sm, is_ssa, opt);

	bool zapped_realias_info = false;

	bool done_something;
	do {
		done_something = false;

		bool p = false;
		sm = sm->optimise(scopes, opt, &p);
		if (debugOptimiseStateMachine && p) {
			printf("Local optimise 1:\n");
			printStateMachine(sm, stdout);
		}
		done_something |= p;

		sm = internStateMachine(sm);

		p = false;
		sm = deadCodeElimination(scopes, sm, &p, is_ssa, opt);
		if (debugOptimiseStateMachine && p) {
			printf("deadCodeElimination:\n");
			printStateMachine(sm, stdout);
		}
		done_something |= p;

		LibVEX_maybe_gc(token);

		p = false;
		sm = availExpressionAnalysis(scopes, *mai, sm, opt, is_ssa, oracle, done_something, &p);
		if (debugOptimiseStateMachine && p) {
			printf("availExpressionAnalysis:\n");
			printStateMachine(sm, stdout);
		}
		done_something |= p;

		LibVEX_maybe_gc(token);

		p = false;
		sm = useInitialMemoryLoads(scopes, *mai, sm, opt, oracle, &p);
		if (debugOptimiseStateMachine && p) {
			printf("useInitialMemoryLoads:\n");
			printStateMachine(sm, stdout);
		}
		done_something |= p;

		if (opt.mustStoreBeforeCrash()) {
			p = false;
			sm = enforceMustStoreBeforeCrash(scopes, sm, &p);
			if (debugOptimiseStateMachine && p) {
				printf("enforceMustStoreBeforeCrash:\n");
				printStateMachine(sm, stdout);
			}
			done_something |= p;
		}

		if (opt.ignoreSideEffects() && !done_something) {
			p = false;
			sm = removeTerminalStores(*mai, sm, opt, oracle, &p);
			if (debugOptimiseStateMachine && p) {
				printf("removeTerminalStores:\n");
				printStateMachine(sm, stdout);
			}
			done_something |= p;
		}

#if CONFIG_LOAD_ELIMINATION || CONFIG_PHI_ELIMINATION
		if (!done_something && is_ssa) {
			predecessor_map pred(sm);
			control_dependence_graph cdg(sm, &scopes->bools);
			bool invalidate_cdg;

			p = false;
			invalidate_cdg = false;
			sm = cdgOptimise(scopes, sm, cdg, &p, &invalidate_cdg);
			if (debugOptimiseStateMachine && p) {
				printf("cdgOptimise:\n");
				printStateMachine(sm, stdout);
			}
			if (p)
				pred.recompute(sm);
			done_something |= p;

			if (CONFIG_LOAD_ELIMINATION && !invalidate_cdg && !zapped_realias_info) {
				sm = functionAliasAnalysis(scopes, *mai, sm, opt,
							   oracle, cdg, pred, &p);
				if (debugOptimiseStateMachine && p) {
					printf("functionAliasAnalysis:\n");
					printStateMachine(sm, stdout);
				}
				done_something |= p;
			}

			if (CONFIG_PHI_ELIMINATION && !invalidate_cdg) {
				p = false;
				sm = phiElimination(scopes, sm, pred, cdg, &p);
				if (debugOptimiseStateMachine && p) {
					printf("phiElimination:\n");
					printStateMachine(sm, stdout);
				}
				done_something |= p;
			}
		}
#endif

#if !CONFIG_NO_STATIC_ALIASING
		if (opt.noExtend() && is_ssa && !done_something && !zapped_realias_info) {
			p = false;
			sm = zapRealiasInfo(scopes, sm, &p);
			if (debugOptimiseStateMachine && p) {
				printf("zapRealiasInfo:\n");
				printStateMachine(sm, stdout);
			}
			done_something |= p;
			zapped_realias_info = true;
		}
#endif

		if (progress)
			*progress |= done_something;
	} while (done_something);
	sm->assertAcyclic();
	sm->sanityCheck(*mai);
	if (is_ssa)
		sm->assertSSA();
	optrec.finish(scopes, mai, sm);
	stackedCdf::stopOptimise();
	return sm;
}
StateMachine *
optimiseStateMachine(SMScopes *scopes,
		     VexPtr<MaiMap, &ir_heap> &mai,
		     VexPtr<StateMachine, &ir_heap> sm,
		     const AllowableOptimisations &opt,
		     const VexPtr<OracleInterface> &oracle,
		     bool is_ssa,
		     GarbageCollectionToken token,
		     bool *progress)
{
	return _optimiseStateMachine(scopes, mai, sm, opt, oracle, is_ssa, token, progress);
}
StateMachine *
optimiseStateMachine(SMScopes *scopes,
		     VexPtr<MaiMap, &ir_heap> &mai,
		     VexPtr<StateMachine, &ir_heap> sm,
		     const AllowableOptimisations &opt,
		     const VexPtr<Oracle> &oracle,
		     bool is_ssa,
		     GarbageCollectionToken token,
		     bool *progress)
{
	VexPtr<OracleInterface> oracleI(oracle);
	return _optimiseStateMachine(scopes, mai, sm, opt, oracleI, is_ssa, token, progress);
}

static void
getConflictingStores(const MaiMap &mai, StateMachine *sm, Oracle *oracle,
		     sane_map<DynAnalysisRip, IRType> &potentiallyConflictingStores,
		     bool &haveMuxOps)
{
	std::set<StateMachineSideEffectLoad *> allLoads;
	haveMuxOps = false;
	enumSideEffects(sm, allLoads);
	if (allLoads.size() == 0) {
		fprintf(_logfile, "\t\tNo loads left in store machine?\n");
		return;
	}
	for (std::set<StateMachineSideEffectLoad *>::iterator it = allLoads.begin();
	     it != allLoads.end();
	     it++) {
		if ( (*it)->tag == MemoryTag::mutex() ) {
			haveMuxOps = true;
		}
		std::set<DynAnalysisRip> ss;
		oracle->findConflictingStores(mai, *it, ss);
		for (auto it2 = ss.begin(); it2 != ss.end(); it2++) {
			auto it_di = potentiallyConflictingStores.insert(*it2, (*it)->type);
			if (!it_di.second && it_di.first->second < (*it)->type) {
				it_di.first->second = (*it)->type;
			}
		}
	}
}

#if !CONFIG_W_ISOLATION
static void
getCommunicatingInstructions(const MaiMap &mai, StateMachine *sm, Oracle *oracle,
			     std::set<DynAnalysisRip> &out)
{
	std::set<StateMachineSideEffectStore *> allStores;
	enumSideEffects(sm, allStores);
	if (allStores.size() == 0) {
		return;
	}
	for (auto it = allStores.begin(); it != allStores.end(); it++) {
		std::set<DynAnalysisRip> ls;
		oracle->findConflictingLoads(mai, *it, out);
	}
}
#endif

/* If there's precisely one interesting store in the store machine and
 * one interesting memory access in the probe machine then the whole
 * thing becomes very easy. */
static bool
singleLoadVersusSingleStore(const MaiMap &mai, StateMachine *storeMachine, StateMachine *probeMachine,
			    const IRExprOptimisations &opt, OracleInterface *oracle)
{
#if CONFIG_W_ISOLATION
	std::set<StateMachineSideEffectStore *> storeMachineAccesses;
#else
	std::set<StateMachineSideEffectMemoryAccess *> storeMachineAccesses;
#endif
	std::set<StateMachineSideEffectMemoryAccess *> probeMachineAccesses;

	enumSideEffects(storeMachine, storeMachineAccesses);
	enumSideEffects(probeMachine, probeMachineAccesses);

	StateMachineSideEffectMemoryAccess *racingStore = NULL;
	StateMachineSideEffectMemoryAccess *racingLoad = NULL;
	for (auto it = storeMachineAccesses.begin(); it != storeMachineAccesses.end(); it++) {
		auto store = *it;
		bool races = false;
		for (auto it2 = probeMachineAccesses.begin();
		     !races && it2 != probeMachineAccesses.end();
		     it2++) {
			StateMachineSideEffectMemoryAccess *load = *it2;
			if (oracle->memoryAccessesMightAlias(mai, opt, load, store)) {
				if (racingLoad) {
					/* Multiple racing loads */
					return false;
				}
				racingLoad = load;
				races = true;
			}
		}
		if (races) {
			if (racingStore) {
				/* We have multiple racing stores */
				return false;
			}
			racingStore = store;
		}
	}

	/* We can sometimes find that there are no races possible
	   between the two machines.  The most common reason for this
	   is that the dynamic aliasing analysis divides memory up
	   into 8-byte chunks, and considers two operations to alias
	   if they hit the same chunk.  That's not completely valid
	   for sub-word accesses, and so we can end up with the
	   aliasing table saying that two accesses alias even when
	   they provably can't.  That shows up here when we generate
	   two machines which provably don't interact. */
	if (!racingStore) {
		assert(!racingLoad);
		return true;
	}
	assert(racingLoad);

	for (auto it = probeMachineAccesses.begin(); it != probeMachineAccesses.end(); it++) {
		StateMachineSideEffectMemoryAccess *load = *it;
		if (racingLoad == load)
			continue;
		if (oracle->memoryAccessesMightAlias(mai, opt, load, racingStore))
			return false;
	}

	return true;
}

StateMachine *
mapUnreached(smrbdd::scope *scope, StateMachine *inp, StateMachineRes res)
{
	std::vector<StateMachineTerminal *> terminals;
	enumStates(inp, &terminals);
	for (auto it = terminals.begin(); it != terminals.end(); it++) {
		(*it)->set_res(smrbdd::replaceTerminal(scope, smr_unreached, res, (*it)->res));
	}
	return inp;
}

static bbdd *
atomicSurvivalConstraint(SMScopes *scopes,
			 VexPtr<MaiMap, &ir_heap> &mai,
			 VexPtr<StateMachine, &ir_heap> &machine,
			 StateMachine **_atomicMachine,
			 VexPtr<OracleInterface> &oracle,
			 const VexPtr<bbdd, &ir_heap> &assumption,
			 const AllowableOptimisations &opt,
			 GarbageCollectionToken token)
{
	stackedCdf::startDeriveRAtomic();
	VexPtr<StateMachine, &ir_heap> atomicMachine;
	atomicMachine = duplicateStateMachine(machine);
	stackedCdf::startDeriveRAtomicResimplify();
	atomicMachine = mapUnreached(&scopes->smrs, atomicMachine, smr_crash);
	atomicMachine = optimiseStateMachine(scopes, mai, atomicMachine, opt, oracle, true, token);
	stackedCdf::stopDeriveRAtomicResimplify();
	if (_atomicMachine)
		*_atomicMachine = atomicMachine;
	stackedCdf::startDeriveRAtomicSymbolicExecute();
	bbdd *survive = survivalConstraintIfExecutedAtomically(scopes, mai, atomicMachine, assumption, oracle, false, opt, token);
	stackedCdf::stopDeriveRAtomicSymbolicExecute();
	if (!survive)
		fprintf(_logfile, "\tTimed out computing survival constraint\n");
	stackedCdf::stopDeriveRAtomic();
	return survive;
}

static AllowableOptimisations
atomicSurvivalOptimisations(const AllowableOptimisations &opt)
{
	return opt
		.enableignoreSideEffects()
		.enableassumeNoInterferingStores()
		.enableassumeExecutesAtomically()
		.enablenoExtend();
}

static StateMachine *
duplicateStateMachineNoAnnotations(StateMachine *inp, bool *done_something)
{
	struct {
		bool operator()(StateMachineSideEffect::sideEffectType t) {
			switch (t) {
			case StateMachineSideEffect::Load:
			case StateMachineSideEffect::Store:
			case StateMachineSideEffect::Unreached:
			case StateMachineSideEffect::Copy:
			case StateMachineSideEffect::Phi:
			case StateMachineSideEffect::StartAtomic:
			case StateMachineSideEffect::EndAtomic:
			case StateMachineSideEffect::ImportRegister:
				return false;
			case StateMachineSideEffect::AssertFalse:
#if TRACK_FRAMES
			case StateMachineSideEffect::StartFunction:
			case StateMachineSideEffect::EndFunction:
			case StateMachineSideEffect::StackLayout:
#endif
				return true;
			}
			abort();
		}
	} isAnnotationType;
	std::map<const StateMachineState *, StateMachineState *> map;
	std::queue<StateMachineState **> relocs;
	StateMachineState *newRoot = inp->root;
	relocs.push(&newRoot);
	bool progress = false;
	while (!relocs.empty()) {
		StateMachineState **slot = relocs.front();
		relocs.pop();
		const StateMachineState *oldState = *slot;
		auto it_did_insert = map.insert(std::pair<const StateMachineState *, StateMachineState *>(oldState, (StateMachineState *)NULL));
		auto it = it_did_insert.first;
		auto did_insert = it_did_insert.second;
		if (!did_insert) {
			assert(it->second != NULL);
			*slot = it->second;
			continue;
		}

		/* Figure out where @oldState is going to be mapped
		 * to. */
		StateMachineState *newState = (StateMachineState *)0xf001deadul;
		switch (oldState->type) {
		case StateMachineState::Terminal:
			/* Singletons are easy. */
			newState = (StateMachineState *)oldState;
			break;
		case StateMachineState::Bifurcate: {
			auto smb = (const StateMachineBifurcate *)oldState;
			auto newSmb = new StateMachineBifurcate(*smb);
			relocs.push(&newSmb->trueTarget);
			relocs.push(&newSmb->falseTarget);
			newState = newSmb;
			break;
		}
		case StateMachineState::SideEffecting: {
			auto sme = (const StateMachineSideEffecting *)oldState;
			auto newSme = new StateMachineSideEffecting(*sme);
			relocs.push(&newSme->target);
			if (newSme->sideEffect && isAnnotationType(newSme->sideEffect->type)) {
				newSme->sideEffect = NULL;
				progress = true;
			}
			newState = newSme;
			break;
		}
		}
		it->second = newState;
		*slot = newState;
	}
	if (!progress)
		return inp;
	*done_something = true;
	return new StateMachine(inp, newRoot);
}

StateMachine *
removeAnnotations(SMScopes *scopes,
		  VexPtr<MaiMap, &ir_heap> &mai,
		  VexPtr<StateMachine, &ir_heap> sm,
		  const AllowableOptimisations &opt,
		  const VexPtr<OracleInterface> &oracle,
		  bool is_ssa,
		  GarbageCollectionToken token)
{
	/* Iterate to make sure we get rid of any assertions
	   introduced by the optimiser itself. */
	while (1) {
		bool done_something = false;
		sm = duplicateStateMachineNoAnnotations(sm, &done_something);
		if (!done_something)
			break;
		done_something = false;
		sm = optimiseStateMachine(scopes, mai, sm, opt.enableignoreUnreached(),
					  oracle, is_ssa, token, &done_something);
		if (!done_something)
			break;
	}
	return sm;
}

static StateMachine *
truncateStateMachine(SMScopes *scopes, const MaiMap &mai, StateMachine *sm, StateMachineSideEffectMemoryAccess *truncateAt)
{
	const VexRip &vr(mai.begin(truncateAt->rip).node()->rip);
	StateMachineTerminal *newTerminal =
		new StateMachineTerminal(
			vr,
			smrbdd::ifelse(
				&scopes->smrs,
				exprbdd::to_bbdd(
					&scopes->bools,
					exprbdd::unop(
						&scopes->exprs,
						&scopes->bools,
						Iop_BadPtr,
						truncateAt->addr)),
				scopes->smrs.cnst(smr_crash),
				scopes->smrs.cnst(smr_survive)));
	std::map<const StateMachineState *, StateMachineState *> map;
	std::queue<StateMachineState **> relocs;
	StateMachineState *newRoot = sm->root;
	relocs.push(&newRoot);
	bool found = false;
	while (!relocs.empty()) {
		StateMachineState **r = relocs.front();
		relocs.pop();
		const StateMachineState *oldState = *r;
		auto it_did_insert = map.insert(std::pair<const StateMachineState *, StateMachineState *>(oldState, (StateMachineState *)NULL));
		auto it = it_did_insert.first;
		auto did_insert = it_did_insert.second;
		if (did_insert) {
			StateMachineState *newState;
			/* Shut compiler up */
			newState = (StateMachineState *)0xdead;
			switch (oldState->type) {
			case StateMachineState::Bifurcate: {
				auto smb = (const StateMachineBifurcate *)oldState;
				newState = new StateMachineBifurcate(*smb);
				break;
			}
			case StateMachineState::SideEffecting: {
				auto sme = (const StateMachineSideEffecting *)oldState;
				if (sme->sideEffect == truncateAt) {
					found = true;
					newState = newTerminal;
				} else {
					newState = new StateMachineSideEffecting(*sme);
				}
				break;
			}
			case StateMachineState::Terminal: {
				/* Get rid of the old way of crashing. */
				auto smt = (const StateMachineTerminal *)oldState;
				std::map<StateMachineRes, bbdd *> selectors(smrbdd::to_selectors(&scopes->bools, smt->res));
				smrbdd::enablingTableT tab;
				if (selectors.count(smr_crash))
					tab.set(selectors[smr_crash], scopes->smrs.cnst(smr_survive));
				if (selectors.count(smr_survive))
					tab.set(selectors[smr_survive], scopes->smrs.cnst(smr_survive));
				if (selectors.count(smr_unreached))
					tab.set(selectors[smr_unreached], scopes->smrs.cnst(smr_unreached));
				smrbdd *newRes = smrbdd::from_enabling(&scopes->smrs, tab, scopes->smrs.cnst(smr_unreached));
				assert(newRes);
				newRes->sanity_check(&scopes->ordering);
				newState = new StateMachineTerminal(smt->dbg_origin, newRes);
				break;
			}
			}
			it->second = newState;
			if (newState != newTerminal) {
				std::vector<StateMachineState **> succ;
				newState->targets(succ);
				for (auto it = succ.begin(); it != succ.end(); it++)
					relocs.push(*it);
			}
		}
		*r = it->second;
	}
	assert(found);
	assert(newRoot != sm->root);
	return new StateMachine(sm, newRoot);
}

static void
logUseOfInduction(const DynAnalysisRip &used_in, const DynAnalysisRip &used)
{
	static FILE *inductionLog;
	if (!inductionLog) {
		inductionLog = fopen("induction.log", "a");
		if (!inductionLog)
			err(1, "cannot open induction log");
		setlinebuf(inductionLog);
	}
	fprintf(inductionLog, "%s -> %s\n", used.name(), used_in.name());
}

static void
findNonLocalLoads(const MaiMap &mai,
		  OracleInterface *oracle,
		  StateMachine *storeMachine,
		  StateMachine *probeMachine,
		  std::set<DynAnalysisRip> &nonLocalLoads)
{
	std::set<StateMachineSideEffectStore *> stores;
	enumSideEffects(storeMachine, stores);
	std::set<StateMachineSideEffectLoad *> loads;
	enumSideEffects(probeMachine, loads);
	for (auto it = loads.begin(); it != loads.end(); it++) {
		StateMachineSideEffectLoad *load = *it;
		if (debug_localise_loads) {
			printf("Load %s\n", load->rip.name());
		}
		for (auto it2 = mai.begin(load->rip); !it2.finished(); it2.advance()) {
			DynAnalysisRip dr(it2.dr());
			bool found_one = false;
			if (debug_localise_loads) {
				printf("    Sub-load %s\n", dr.name());
			}
			for (auto it3 = stores.begin(); !found_one && it3 != stores.end(); it3++) {
				StateMachineSideEffectStore *store = *it3;
				if (debug_localise_loads) {
					printf("        Store %s\n", store->rip.name());
				}
				if (store->tag != load->tag)
					continue;
				for (auto it4 = mai.begin(store->rip); !found_one && !it4.finished(); it4.advance()) {
					if (oracle->memoryAccessesMightAliasCrossThread(dr, it4.dr())) {
						if (debug_localise_loads) {
							printf("            Sub-store %s aliases\n", it4.dr().name());
						}
						found_one = true;
					} else {
						if (debug_localise_loads) {
							printf("            Sub-store %s no alias\n", it4.dr().name());
						}
					}
				}
			}
			if (found_one) {
				if (debug_localise_loads) {
					printf("    Sub-load %s is non-local\n", dr.name());
				}
				nonLocalLoads.insert(dr);
			} else {
				if (debug_localise_loads) {
					printf("    Sub-load %s is local\n", dr.name());
				}
			}
		}
	}
}

static StateMachine *
localiseLoads1(SMScopes *scopes,
	       VexPtr<MaiMap, &ir_heap> &mai,
	       const VexPtr<StateMachine, &ir_heap> &probeMachine,
	       const VexPtr<StateMachine, &ir_heap> &storeMachine,
	       const AllowableOptimisations &opt,
	       const VexPtr<OracleInterface> &oracle,
	       GarbageCollectionToken token,
	       bool *done_something = NULL)
{
	if (debug_localise_loads) {
		printf("%s\n", __PRETTY_FUNCTION__);
	}

	std::set<DynAnalysisRip> nonLocalLoads;
	findNonLocalLoads(*mai, oracle, storeMachine, probeMachine, nonLocalLoads);
#if !CONFIG_W_ISOLATION
	findNonLocalLoads(*mai, oracle, probeMachine, storeMachine, nonLocalLoads);
#endif
	return optimiseStateMachine(
		scopes,
		mai,
		probeMachine,
		opt.setnonLocalLoads(&nonLocalLoads),
		oracle,
		true,
		token,
		done_something);
}

static StateMachine *
localiseLoads2(SMScopes *scopes,
	       VexPtr<MaiMap, &ir_heap> &mai,
	       const VexPtr<StateMachine, &ir_heap> &probeMachine,
	       const std::map<DynAnalysisRip, IRType> &stores,
	       const AllowableOptimisations &opt,
	       const VexPtr<OracleInterface> &oracle,
	       GarbageCollectionToken token,
	       bool *done_something = NULL)
{
	std::set<DynAnalysisRip> nonLocalLoads;
	{
		std::set<StateMachineSideEffectLoad *> loads;
		enumSideEffects(probeMachine, loads);
		if (debug_localise_loads && loads.empty()) {
			printf("localiseLoads: loads set is empty?\n");
		}
		for (auto it = loads.begin(); it != loads.end(); it++) {
			StateMachineSideEffectLoad *load = *it;
			if (debug_localise_loads) {
				printf("Check whether %s is local...\n", load->rip.name());
			}
			for (auto it3 = mai->begin(load->rip); !it3.finished(); it3.advance()) {
				bool found_one = false;
				if (debug_localise_loads) {
					printf("    Load %s\n", it3.dr().name());
				}
				for (auto it2 = stores.begin(); !found_one && it2 != stores.end(); it2++) {
					DynAnalysisRip store = it2->first;
					if (oracle->memoryAccessesMightAliasCrossThread(it3.dr(), store)) {
						if (debug_localise_loads) {
							printf("       Store %s -> alias\n", store.name());
						}
						found_one = true;
					} else {
						if (debug_localise_loads) {
							printf("        Store %s -> no alias\n", store.name());
						}
					}
				}
				if (found_one) {
					if (debug_localise_loads) {
						printf("    %s is non-local\n", it3.dr().name());
					}
					nonLocalLoads.insert(it3.dr());
				} else {
					if (debug_localise_loads) {
						printf("    %s is local\n", it3.dr().name());
					}
				}
			}
		}
	}
	return optimiseStateMachine(
		scopes,
		mai,
		probeMachine,
		opt.setnonLocalLoads(&nonLocalLoads),
		oracle,
		true,
		token,
		done_something);
}

StateMachineSideEffect *
optimiseAssuming(SMScopes *scopes, StateMachineSideEffect *se, bbdd *assumption)
{
	switch (se->type) {
	case StateMachineSideEffect::Load: {
		auto sml = (StateMachineSideEffectLoad *)se;
		auto addr = exprbdd::assume(&scopes->exprs, sml->addr, assumption);
		if (addr == sml->addr)
			return sml;
		else
			return new StateMachineSideEffectLoad(sml, addr);
	}
	case StateMachineSideEffect::Store: {
		auto sms = (StateMachineSideEffectStore *)se;
		auto addr = exprbdd::assume(&scopes->exprs, sms->addr, assumption);
		auto data = exprbdd::assume(&scopes->exprs, sms->data, assumption);
		if (addr == sms->addr && data == sms->data)
			return sms;
		else
			return new StateMachineSideEffectStore(sms, addr, data);
	}
	case StateMachineSideEffect::Copy: {
		auto smc = (StateMachineSideEffectCopy *)se;
		auto data = exprbdd::assume(&scopes->exprs, smc->value, assumption);
		if (data == smc->value)
			return smc;
		else
			return new StateMachineSideEffectCopy(smc, data);
	}
	case StateMachineSideEffect::AssertFalse: {
		auto sma = (StateMachineSideEffectAssertFalse *)se;
		auto data = bbdd::assume(&scopes->bools, sma->value, assumption);
		if (data == sma->value)
			return sma;
		else
			return new StateMachineSideEffectAssertFalse(sma, data);
	}
	case StateMachineSideEffect::StartAtomic:
	case StateMachineSideEffect::EndAtomic:
	case StateMachineSideEffect::Unreached:
	case StateMachineSideEffect::ImportRegister:
		return se;
	case StateMachineSideEffect::Phi: {
		auto smp = (StateMachineSideEffectPhi *)se;
		unsigned i;
		exprbdd *v;
		for (i = 0; i < smp->generations.size(); i++) {
			v = exprbdd::assume(&scopes->exprs, smp->generations[i].val, assumption);
			if (v != smp->generations[i].val)
				break;
		}
		if (i == smp->generations.size())
			return se;
		std::vector<StateMachineSideEffectPhi::input> inputs(smp->generations);
		inputs[i].val = v;
		for (i++; i < inputs.size(); i++) {
			inputs[i].val = exprbdd::assume(&scopes->exprs, inputs[i].val, assumption);
		}
		return new StateMachineSideEffectPhi(smp, inputs);
	}

#if TRACK_FRAMES
	case StateMachineSideEffect::StackLayout:
		return se;
	case StateMachineSideEffect::StartFunction: {
		auto smsf = (StateMachineSideEffectStartFunction *)se;
		auto rsp = exprbdd::assume(&scopes->exprs, smsf->rsp, assumption);
		if (rsp == smsf->rsp) {
			return se;
		} else {
			return new StateMachineSideEffectStartFunction(smsf, rsp);
		}
	}
	case StateMachineSideEffect::EndFunction: {
		auto smsf = (StateMachineSideEffectEndFunction *)se;
		auto rsp = exprbdd::assume(&scopes->exprs, smsf->rsp, assumption);
		if (rsp == smsf->rsp) {
			return se;
		} else {
			return new StateMachineSideEffectEndFunction(smsf, rsp);
		}
	}
#endif
	}
	abort();
}

/* Simple optimisation if we know that @condition must be true. */
void
optimiseAssuming(SMScopes *scopes, StateMachine *sm, bbdd *condition, bool *done_something)
{
	std::vector<StateMachineState *> states;
	enumStates(sm, &states);
	for (auto it = states.begin(); it != states.end(); it++) {
		StateMachineState *s = *it;
		switch (s->type) {
		case StateMachineState::Bifurcate: {
			auto smb = (StateMachineBifurcate *)s;
			*done_something |= smb->set_condition(
				bbdd::assume(&scopes->bools, smb->condition, condition));
			break;
		}
		case StateMachineState::Terminal: {
			auto smt = (StateMachineTerminal *)s;
			*done_something |= smt->set_res(
				smrbdd::assume(&scopes->smrs, smt->res, condition));
			break;
		}
		case StateMachineState::SideEffecting: {
			auto sme = (StateMachineSideEffecting *)s;
			if (sme->sideEffect) {
				auto newSe = optimiseAssuming(scopes, sme->sideEffect, condition);
				*done_something |= (newSe != sme->sideEffect);
				sme->sideEffect = newSe;
			}
			break;
		}
		}
	}
}

#if !CONFIG_W_ISOLATION
static void
rebuildConflictingStores(const MaiMap &decode,
			 const AllowableOptimisations &opt,
			 OracleInterface *oracle,
			 StateMachine *probeMachine,
			 StateMachine *storeMachine,
			 sane_map<DynAnalysisRip, IRType> &out)
{
	struct {
		sane_map<DynAnalysisRip, IRType> *out;
		void operator()(const DynAnalysisRip &dr, IRType ty) {
			auto it_did_insert = out->insert(dr, ty);
			if (it_did_insert.first->second < ty) {
				it_did_insert.first->second = ty;
			}
		}
	} add;
	add.out = &out;
	std::set<StateMachineSideEffectLoad *> loads;
	std::set<StateMachineSideEffectStore *> stores;
	enumSideEffects(probeMachine, stores);
	enumSideEffects(storeMachine, loads);
	for (auto it = loads.begin(); it != loads.end(); it++) {
		auto l = *it;
		for (auto it2 = stores.begin(); it2 != stores.end(); it2++) {
			auto s = *it2;
			if (l->tag != s->tag) {
				break;
			}
			if (l->tag == MemoryTag::last_free() || l->tag == MemoryTag::mutex()) {
				for (auto it3 = decode.begin(s->rip); !it3.finished(); it3.advance()) {
					add(it3.dr(), l->type);
				}
				continue;
			}
			if (definitelyNotEqual(l->addr, s->addr, opt)) {
				continue;
			}
			for (auto it3 = decode.begin(l->rip); !it3.finished(); it3.advance()) {
				for (auto it4 = decode.begin(s->rip); !it4.finished(); it4.advance()) {
					if (oracle->memoryAccessesMightAliasCrossThread(it3.dr(), it4.dr())) {
						add(it4.dr(), l->type);
					}
				}
			}
		}
	}
}
#endif

static int
countMachineStates(StateMachine *sm)
{
	std::set<StateMachineState *> states;
	enumStates(sm, &states);
	return states.size();
}

static int
countCfgInstructions(const CFGNode *root)
{
	std::set<const CFGNode *> visited;
	std::vector<const CFGNode *> q;
	q.push_back(root);
	while (!q.empty()) {
		const CFGNode *n = q.back();
		q.pop_back();
		if (!visited.insert(n).second) {
			continue;
		}
		for (auto it = n->successors.begin(); it != n->successors.end(); it++) {
			if (it->instr) {
				q.push_back(it->instr);
			}
		}
	}
	return visited.size();
}
static int
countCfgInstructions(const HashedSet<HashedPtr<CFGNode> > &roots)
{
	std::set<const CFGNode *> visited;
	std::vector<const CFGNode *> q;
	for (auto it = roots.begin(); !it.finished(); it.advance()) {
		q.push_back(*it);
	}
	while (!q.empty()) {
		const CFGNode *n = q.back();
		q.pop_back();
		if (!visited.insert(n).second) {
			continue;
		}
		for (auto it = n->successors.begin(); it != n->successors.end(); it++) {
			if (it->instr) {
				q.push_back(it->instr);
			}
		}
	}
	return visited.size();
}

static StateMachine *
buildStoreMachine(SMScopes *scopes,
		  const VexPtr<Oracle> &oracle,
		  unsigned tid,
		  unsigned idx,
		  unsigned nrStoreCfgs,
		  const VexPtr<CFGNode, &ir_heap> &cfg,
		  VexPtr<MaiMap, &ir_heap> &mai,
		  const AllowableOptimisations &storeOptimisations,
		  GarbageCollectionToken token)
{
	stackedCdf::startCompileStoreMachine();
	fprintf(bubble_plot2_log, "%f: start compiling interfering CFG\n", now());
	VexPtr<StateMachine, &ir_heap> sm(storeCFGToMachine(scopes, oracle, tid, cfg, *mai));
	fprintf(bubble_plot2_log, "%f: stop compiling interfering CFG\n", now());
	stackedCdf::stopCompileStoreMachine();

	fprintf(better_log, "%d/%d: Initial interfering StateMachine has %d states\n",
		idx, nrStoreCfgs, countMachineStates(sm));
	stackedCdf::startStoreInitialSimplify();
	fprintf(bubble_plot2_log, "%f: start simplifying interfering CFG\n", now());
	sm = optimiseStateMachine(
		scopes,
		mai,
		sm,
		storeOptimisations,
		oracle,
		false,
		token);
	fprintf(bubble_plot2_log, "%f: stop simplifying interfering CFG\n", now());
	stackedCdf::stopStoreInitialSimplify();

	std::map<threadAndRegister, threadAndRegister> ssaCorrespondence;
	stackedCdf::startStoreConvertToSSA();
	fprintf(bubble_plot2_log, "%f: start compiling interfering CFG\n", now());
	VexPtr<StateMachine, &ir_heap> sm_ssa(convertToSSA(scopes, sm, ssaCorrespondence));
	ssaCorrespondence.clear();
	fprintf(bubble_plot2_log, "%f: stop compiling interfering CFG\n", now());
	stackedCdf::stopStoreConvertToSSA();

	stackedCdf::startStoreSecondSimplify();
	fprintf(bubble_plot2_log, "%f: start simplifying interfering CFG\n", now());
	sm_ssa = optimiseStateMachine(
		scopes,
		mai,
		sm_ssa,
		storeOptimisations,
		oracle,
		true,
		token);
	fprintf(bubble_plot2_log, "%f: stop simplifying interfering CFG\n", now());
	stackedCdf::stopStoreSecondSimplify();

	fprintf(better_log, "%d/%d: Simplified interfering StateMachine has %d states\n",
		idx, nrStoreCfgs, countMachineStates(sm_ssa));

	return sm_ssa;
}

static CrashSummary *
considerStoreCFG(SMScopes *scopes,
		 const DynAnalysisRip &target_rip,
		 const VexPtr<CFGNode, &ir_heap> cfg,
		 const VexPtr<Oracle> &oracle,
		 VexPtr<StateMachine, &ir_heap> probeMachine,
		 VexPtr<bbdd, &ir_heap> atomicSurvival,
		 unsigned tid,
		 unsigned idx,
		 unsigned nrStoreCfgs,
		 const AllowableOptimisations &optIn,
		 const VexPtr<MaiMap, &ir_heap> &maiIn,
#if !CONFIG_W_ISOLATION
		 const sane_map<DynAnalysisRip, IRType> &potentiallyConflictingStores,
#endif
		 GarbageCollectionToken token)
{
	__set_profiling(considerStoreCFG);
	VexPtr<MaiMap, &ir_heap> mai(maiIn->dupe());
	AllowableOptimisations storeOptimisations = optIn.enablemustStoreBeforeCrash();
	AllowableOptimisations probeOptimisations = optIn;
	if (CONFIG_W_ISOLATION) {
		probeOptimisations = probeOptimisations.enableignoreSideEffects();
		storeOptimisations = storeOptimisations
			.enableassumeNoInterferingStores()
			.enableassumeExecutesAtomically();
	}

	VexPtr<StateMachine, &ir_heap> sm_ssa;

	{
		Stopwatch s;
		sm_ssa = buildStoreMachine(scopes, oracle, tid, idx, nrStoreCfgs, cfg,
					   mai, storeOptimisations,
					   token);
		if (!sm_ssa) {
			fprintf(better_log, "%d/%d: buildStoreMachine timed out\n",
				idx, nrStoreCfgs);
			return NULL;
		}
		fprintf(better_log, "%d/%d: buildStoreMachine took %f\n",
			idx, nrStoreCfgs, s.sample());
	}

	Stopwatch s;

	fprintf(bubble_plot2_log, "%f: start rederive crashing\n", now());
#if !CONFIG_W_ISOLATION
	sane_map<DynAnalysisRip, IRType> newConflicting(potentiallyConflictingStores);
	rebuildConflictingStores(*mai, optIn, oracle, probeMachine, sm_ssa, newConflicting);
	probeOptimisations = probeOptimisations.setinterestingStores(&newConflicting);
#endif

	VexPtr<OracleInterface> oracleI(oracle);
	probeMachine = duplicateStateMachine(probeMachine);
	bool redoAtomicSurvival = false;
	probeMachine = localiseLoads1(scopes,
				      mai,
				      probeMachine,
				      sm_ssa,
				      probeOptimisations,
				      oracleI,
				      token,
				      &redoAtomicSurvival);
	fprintf(bubble_plot2_log, "%f: stop rederive crashing\n", now());

	/* Special case: if the only possible interaction between the
	   probe machine and the store machine is a single load in the
	   probe machine and a single store in the store machine then
	   we don't need to do anything. */
	fprintf(bubble_plot2_log, "%f: start early-out\n", now());
	if (singleLoadVersusSingleStore(*mai, sm_ssa, probeMachine, probeOptimisations, oracle)) {
		fprintf(bubble_plot2_log, "%f: stop early-out\n", now());
		fprintf(bubble_plot2_log, "%f: early out\n", now());
		fprintf(_logfile, "\t\tSingle store versus single load -> crash impossible.\n");
		fprintf(better_log, "%d/%d: single store versus single load, after localise (%f)\n",
			idx, nrStoreCfgs, s.sample());
		return NULL;
	}
	fprintf(bubble_plot2_log, "%f: stop early-out\n", now());

	if (redoAtomicSurvival) {
		fprintf(bubble_plot2_log, "%f: start rederive crashing\n", now());
		atomicSurvival = atomicSurvivalConstraint(
			scopes,
			mai,
			probeMachine,
			NULL,
			oracleI,
			atomicSurvival,
			atomicSurvivalOptimisations(probeOptimisations.enablepreferCrash()),
			token);
		if (!atomicSurvival) {
			fprintf(bubble_plot2_log, "%f: stop rederive crashing\n", now());
			fprintf(bubble_plot2_log, "%f: failed rederive crashing\n", now());
			fprintf(better_log, "%d/%d: rederive CI atomic timed out\n", idx, nrStoreCfgs);
			return NULL;
		}
		if (atomicSurvival == scopes->bools.cnst(false)) {
			fprintf(_logfile, "\t\tCannot survive when run atomically -> give up\n");
			fprintf(better_log, "%d/%d: rederived CI atomic is false (%f)\n", idx, nrStoreCfgs, s.sample());
			fprintf(bubble_plot2_log, "%f: stop rederive crashing\n", now());
			fprintf(bubble_plot2_log, "%f: ic-atomic is false\n", now());
			return NULL;
		}
		bool needReopt = false;
		optimiseAssuming(scopes, probeMachine, atomicSurvival, &needReopt);
		if (needReopt) {
			probeMachine = optimiseStateMachine(scopes, mai, probeMachine, probeOptimisations, oracle, true, token);
		}
		fprintf(bubble_plot2_log, "%f: stop rederive crashing\n", now());
	}

	atomicSurvival =
		writeMachineSuitabilityConstraint(
			scopes,
			mai,
			sm_ssa,
			probeMachine,
			oracleI,
			atomicSurvival,
			atomicSurvivalOptimisations(optIn.enablepreferCrash()),
			token);
	if (!atomicSurvival) {
		fprintf(_logfile, "\t\tCannot derive write machine suitability constraint\n");
		fprintf(better_log, "%d/%d: IC atomic timed out\n", idx, nrStoreCfgs);
		return NULL;
	}
	if (atomicSurvival == scopes->bools.cnst(false)) {
		fprintf(_logfile, "\t\tWrite machine constraint is false!\n");
		fprintf(better_log, "%d/%d: IC is false (%f)\n", idx, nrStoreCfgs, s.sample());
		fprintf(bubble_plot2_log, "%f: ic-atomic is false\n", now());
		return NULL;
	}

	VexPtr<bbdd, &ir_heap> crash_constraint;
	{
		VexPtr<StateMachine, &ir_heap> dupe_store_machine;
		fprintf(bubble_plot2_log, "%f: start cross build\n", now());
		dupe_store_machine = duplicateStateMachine(sm_ssa);
		fprintf(bubble_plot2_log, "%f: stop cross build\n", now());
		crash_constraint =
			crossProductSurvivalConstraint(
				scopes,
				probeMachine,
				sm_ssa,
				oracleI,
				atomicSurvival,
				optIn.disablepreferCrash(),
				mai,
				token);
		if (!crash_constraint) {
			fprintf(_logfile, "\t\tFailed to derive crash condition\n");
			fprintf(better_log, "%d/%d: crash timed out\n", idx, nrStoreCfgs);
			return NULL;
		}
	}
	fprintf(bubble_plot2_log, "%f: start sat check\n", now());
	crash_constraint = bbdd::invert(&scopes->bools, crash_constraint);

	VexPtr<bbdd, &ir_heap> verification_condition;
	verification_condition =
		bbdd::And(&scopes->bools, crash_constraint, atomicSurvival);
	verification_condition = subst_eq(&scopes->bools, verification_condition);
	fprintf(bubble_plot2_log, "%f: stop sat check\n", now());
	if (verification_condition == scopes->bools.cnst(false)) {
		fprintf(_logfile, "\t\tCrash impossible.\n");
		fprintf(better_log, "%d/%d: crash impossible (%f)\n", idx, nrStoreCfgs, s.sample());
		fprintf(bubble_plot2_log, "%f: unsatisfiable\n", now());
		return NULL;
	}
	fprintf(bubble_plot2_log, "%f: satisfiable\n", now());

	fprintf(_logfile, "\t\tVerification condition:\n");
	verification_condition->prettyPrint(_logfile);

	if (CONFIG_USE_INDUCTION && !optIn.allPointersGood()) {
		/* Now have a look at whether we have anything we can use the
		 * induction rule on.  That means look at the probe machine
		 * and pulling out all of the loads which are present in the
		 * type index and then just assuming that we won't generate
		 * any crash summaries for them.  Once we've processed every
		 * instruction we have to go back and look for any cycles. */
		VexPtr<StateMachineSideEffectMemoryAccess *, &ir_heap> inductionAccesses;
		unsigned nrInductionAccesses;
		{
			std::set<StateMachineSideEffectMemoryAccess *> probeAccesses;
			enumSideEffects(probeMachine, probeAccesses);
			std::set<StateMachineSideEffectMemoryAccess *> typeDbProbeAccesses;
			for (auto it = probeAccesses.begin(); it != probeAccesses.end(); it++) {
				for (auto it2 = mai->begin((*it)->rip); !it2.finished(); it2.advance()) {
					if (oracle->type_db->ripPresent(it2.dr())) {
						typeDbProbeAccesses.insert(*it);
						break;
					}
				}
			}
			inductionAccesses = (StateMachineSideEffectMemoryAccess **)__LibVEX_Alloc_Ptr_Array(&ir_heap, typeDbProbeAccesses.size());
			auto it = typeDbProbeAccesses.begin();
			nrInductionAccesses = 0;
			while (it != typeDbProbeAccesses.end()) {
				inductionAccesses[nrInductionAccesses] = *it;
				nrInductionAccesses++;
				it++;
			}
			assert(nrInductionAccesses == typeDbProbeAccesses.size());
		}
		std::set<DynAnalysisRip> inductionRips;
		for (unsigned x = 0; x < nrInductionAccesses; x++) {
			VexPtr<StateMachine, &ir_heap> truncatedMachine(
				truncateStateMachine(
					scopes,
					*mai,
					probeMachine,
					inductionAccesses[x]));
			truncatedMachine = optimiseStateMachine(scopes, mai, truncatedMachine, optIn, oracle, true, token);
			VexPtr<bbdd, &ir_heap> truncAtomicSurvival(
				atomicSurvivalConstraint(
					scopes,
					mai,
					truncatedMachine,
					NULL,
					oracleI,
					atomicSurvival,
					atomicSurvivalOptimisations(optIn.enablepreferCrash()),
					token));
			if (!truncAtomicSurvival) {
				continue;
			}
			truncAtomicSurvival =
				writeMachineSuitabilityConstraint(
					scopes,
					mai,
					sm_ssa,
					truncatedMachine,
					oracleI,
					truncAtomicSurvival,
					atomicSurvivalOptimisations(optIn.enablepreferCrash()),
					token);
			if (!truncAtomicSurvival) {
				continue;
			}

			bbdd *truncCrashConstraint;
			{
				VexPtr<StateMachine, &ir_heap> dupe_store_machine;
				dupe_store_machine = duplicateStateMachine(sm_ssa);
				truncCrashConstraint =
					crossProductSurvivalConstraint(
						scopes,
						probeMachine,
						sm_ssa,
						oracleI,
						truncAtomicSurvival,
						optIn.disablepreferCrash(),
						mai,
						token);
				if (!truncCrashConstraint ||
				    truncCrashConstraint->isLeaf()) {
					continue;
				}
			}

			auto t = bbdd::Or(&scopes->bools, truncAtomicSurvival, truncCrashConstraint);
			if (!t) {
				continue;
			}
			t = bbdd::invert(&scopes->bools, t);
			if (!t) {
				continue;
			}
			fprintf(_logfile, "Induction rule for %s\n",
				inductionAccesses[x]->rip.name());
			t->prettyPrint(_logfile);

			t = bbdd::And(&scopes->bools, t, atomicSurvival);
			if (!t) {
				continue;
			}
			atomicSurvival = t;
			for (auto it = mai->begin(inductionAccesses[x]->rip); !it.finished(); it.advance())
				logUseOfInduction(target_rip, it.dr());
		}

		verification_condition =
			bbdd::And(&scopes->bools, crash_constraint, atomicSurvival);
		if (verification_condition == scopes->bools.cnst(false)) {
			fprintf(_logfile, "\t\tCrash blocked by induction.\n");
			return NULL;
		}

		fprintf(_logfile, "\t\tInduction reduced verification condition:\n");
		verification_condition->prettyPrint(_logfile);
	}

	fprintf(better_log, "%d/%d: generated VC (%f)\n", idx, nrStoreCfgs, s.sample());

	/* Okay, the expanded machine crashes.  That means we have to
	 * generate a fix. */
	return new CrashSummary(scopes, probeMachine, sm_ssa, atomicSurvival, crash_constraint, oracle, mai);
}

StateMachine *
buildProbeMachine(SMScopes *scopes,
		  CfgLabelAllocator &allocLabel,
		  const VexPtr<Oracle> &oracle,
		  const VexRip &targetRip,
		  ThreadId tid,
		  const AllowableOptimisations &optIn,
		  VexPtr<MaiMap, &ir_heap> &mai,
		  GarbageCollectionToken token)
{
	__set_profiling(buildProbeMachine);

	AllowableOptimisations opt =
		optIn;

	if (CONFIG_W_ISOLATION) {
		opt = opt.enableignoreSideEffects();
	}

	VexPtr<StateMachine, &ir_heap> sm;
	{
		HashedSet<HashedPtr<CFGNode> > roots;
		HashedSet<HashedPtr<const CFGNode> > proximalNodes;
		fprintf(bubble_plot_log, "%f: start build crashing CFG\n", now());
		auto r = getProbeCFGs(allocLabel, oracle, targetRip, roots, proximalNodes);
		if (!r) {
			fprintf(bubble_plot_log, "%f: failed build crashing CFG\n", now());
			fprintf(_logfile, "Cannot get probe CFGs!\n");
			return NULL;
		}
		fprintf(bubble_plot_log, "%f: stop build crashing CFG\n", now());
		fprintf(better_log, "Crashing CFG has %d instructions\n",
			countCfgInstructions(roots));
		stackedCdf::startCompileProbeMachine();
		fprintf(bubble_plot_log, "%f: start compile crashing machine\n", now());
		sm = probeCFGsToMachine(scopes, oracle, tid._tid(),
					roots,
					proximalNodes,
					*mai);
		fprintf(bubble_plot_log, "%f: stop compile crashing machine\n", now());
		stackedCdf::stopCompileProbeMachine();
	}
<<<<<<< HEAD
	if (TIMEOUT) {
		fprintf(bubble_plot_log, "%f: failed compile crashing machine\n", now());
		return NULL;
	}
	fprintf(better_log, "Initial crashing machine has %d states\n",
		countMachineStates(sm));
=======
>>>>>>> aa130b51

	fprintf(bubble_plot_log, "%f: start GC\n", now());
	LibVEX_maybe_gc(token);
	fprintf(bubble_plot_log, "%f: stop GC\n", now());

	sm->sanityCheck(*mai);
	stackedCdf::startProbeInitialSimplify();
	fprintf(bubble_plot_log, "%f: start simplify crashing machine\n", now());
	sm = optimiseStateMachine(scopes,
				  mai,
				  sm,
				  opt,
				  oracle,
				  false,
				  token);
	fprintf(bubble_plot_log, "%f: stop simplify crashing machine\n", now());
	stackedCdf::stopProbeInitialSimplify();

	std::map<threadAndRegister, threadAndRegister> ssaCorrespondence;
	stackedCdf::startProbeConvertSSA();
	fprintf(bubble_plot_log, "%f: start compile crashing machine\n", now());
	sm = convertToSSA(scopes, sm, ssaCorrespondence);
	fprintf(bubble_plot_log, "%f: stop compile crashing machine\n", now());
	stackedCdf::stopProbeConvertSSA();
	sm->sanityCheck(*mai);
	stackedCdf::startProbeSecondSimplify();
	fprintf(bubble_plot_log, "%f: start simplify crashing machine\n", now());
	sm = optimiseStateMachine(scopes,
				  mai,
				  sm,
				  opt,
				  oracle,
				  true,
				  token);
	fprintf(bubble_plot_log, "%f: stop simplify crashing machine\n", now());
	stackedCdf::stopProbeSecondSimplify();
	fprintf(better_log, "Simplified crashing machine has %d states\n",
		countMachineStates(sm));
	return sm;
}

static bool
isSingleNodeCfg(CFGNode *root)
{
	return root->successors.empty();
}

static bool
machineHasOneRacingLoad(const MaiMap &mai, StateMachine *sm, const VexRip &vr, OracleInterface *oracle)
{
	std::set<StateMachineSideEffectLoad *> loads;
	enumSideEffects(sm, loads);
	bool got_one = false;
	for (auto it = loads.begin(); it != loads.end(); it++) {
		StateMachineSideEffectLoad *load = *it;
		bool races = false;
		for (auto it2 = mai.begin(load->rip); !races && !it2.finished(); it2.advance()) {
			if (oracle->memoryAccessesMightAliasCrossThread(it2.node()->rip, vr))
				races = true;
		}
		if (races) {
			if (got_one)
				return false;
			got_one = true;
		}
	}
	/* If there are no racing loads at all then something has gone
	   wrong building the machines. */
	assert(got_one);
	return true;
}

static void
probeMachineToSummary(SMScopes *scopes,
		      CfgLabelAllocator &allocLabel,
		      const DynAnalysisRip &targetRip,
		      const VexPtr<StateMachine, &ir_heap> &probeMachine,
		      const VexPtr<bbdd, &ir_heap> &atomicSurvival,
		      const VexPtr<StateMachine, &ir_heap> &assertionFreeProbeMachine,
		      const VexPtr<Oracle> &oracle,
		      FixConsumer &df,
		      const sane_map<DynAnalysisRip, IRType> &potentiallyConflictingStores,
#if !CONFIG_W_ISOLATION
		      const std::set<DynAnalysisRip> &communicatingInstructions,
#endif
		      bool preserveMux,
		      const AllowableOptimisations &optIn,
		      const VexPtr<MaiMap, &ir_heap> &maiIn,
		      TimeoutTimer &timer,
		      GarbageCollectionToken token)
{
	assert(potentiallyConflictingStores.size() > 0);

	VexPtr<CFGNode *, &ir_heap> storeCFGs;
	int nrStoreCfgs;
	{
		CFGNode **n;
		Stopwatch s;

		stackedCdf::startBuildStoreCFGs();
		fprintf(bubble_plot_log, "%f: start derive interfering CFGs\n", now());
		getStoreCFGs(allocLabel, potentiallyConflictingStores,
#if !CONFIG_W_ISOLATION
			     communicatingInstructions,
#endif
			     oracle, &n, &nrStoreCfgs);
		fprintf(bubble_plot_log, "%f: stop derive interfering CFGs\n", now());
		stackedCdf::stopBuildStoreCFGs();
		storeCFGs = n;

		fprintf(better_log,
			"getStoreCFGs took %f seconds, produced %d \n",
			s.sample(),
			nrStoreCfgs);
	}
	assert(nrStoreCfgs != 0);

	auto roughLoadCount = assertionFreeProbeMachine->root->roughLoadCount();

	timer.cancel();

	fprintf(bubble_plot_log, "%f: start process interfering CFGs\n", now());
	for (int i = 0; i < nrStoreCfgs; i++) {
		fprintf(better_log, "%d/%d: Interfering CFG has %d instructions\n",
			i, nrStoreCfgs, countCfgInstructions(storeCFGs[i]));
		bool singleNodeCfg = isSingleNodeCfg(storeCFGs[i]);
		if (CONFIG_W_ISOLATION && roughLoadCount == StateMachineState::singleLoad && singleNodeCfg) {
			fprintf(_logfile, "Single store versus single load -> no race possible\n");
			fprintf(better_log, "%d/%d: single store versus single load\n",
				i, nrStoreCfgs);
			continue;
		}

		if (CONFIG_W_ISOLATION &&
		    singleNodeCfg &&
		    machineHasOneRacingLoad(*maiIn, assertionFreeProbeMachine, storeCFGs[i]->rip, oracle)) {
			fprintf(_logfile, "Single store versus single shared load -> no race possible\n");
			fprintf(better_log, "%d/%d: single store versus single shared load\n",
				i, nrStoreCfgs);
			continue;
		}

		VexPtr<CFGNode, &ir_heap> storeCFG(storeCFGs[i]);
		VexPtr<CrashSummary, &ir_heap> summary;

		if (run_in_child(bubble_plot2_log, token)) {
			continue;
		}

		TimeoutTimer timer2;
		timer2.timeoutAfterSeconds(CONFIG_TIMEOUT2);
		fprintf(bubble_plot2_log, "%f: start interfering CFG\n", now());
		summary = considerStoreCFG(scopes,
					   targetRip,
					   storeCFG,
					   oracle,
					   probeMachine,
					   atomicSurvival,
					   STORING_THREAD + i,
					   i,
					   nrStoreCfgs,
					   optIn
#if CONFIG_W_ISOLATION
					        .setinterestingStores(&potentiallyConflictingStores)
#endif
					        .setmutexStoresInteresting(preserveMux),
					   maiIn,
#if !CONFIG_W_ISOLATION
					   potentiallyConflictingStores,
#endif
					   token);
		fprintf(bubble_plot2_log, "%f: stop interfering CFG\n", now());
		if (summary)
			df(summary, token);

		exit(0);
	}
	fprintf(bubble_plot_log, "%f: stop process interfering CFGs\n", now());
}

void
diagnoseCrash(SMScopes *scopes,
	      CfgLabelAllocator &allocLabel,
	      const DynAnalysisRip &targetRip,
	      VexPtr<StateMachine, &ir_heap> probeMachine,
	      const VexPtr<Oracle> &oracle,
	      FixConsumer &df,
	      const AllowableOptimisations &optIn,
	      VexPtr<MaiMap, &ir_heap> &mai,
	      TimeoutTimer &timer,
	      GarbageCollectionToken token)
{
	__set_profiling(diagnoseCrash);

	AllowableOptimisations probeOpt = optIn;
	if (CONFIG_W_ISOLATION) {
		probeOpt = probeOpt.enableignoreSideEffects();
	}

	/* We now need to figure out which stores are potentially
	   conflicting, and hence which loads can be safely localised.
	   The conflicting stores are those which might alias with
	   loads issued by the probe machine, and loads can be
	   localised if they do not conflict with stores issued by the
	   probe machine.

	   Subtlty: we want to exclude loads of values which are only
	   used to satisfy assertions when we're calculating the
	   potentially conflicting store set (the later analysis
	   phases should be able to avoid generating summaries for
	   them, but it's faster to filter them out now).  The easiest
	   way of doing so is simply to remove the assertions and
	   optimise the probe machine before calculating it.

	   Subtlty 2: localisation can sometimes enable other
	   simplifications in the state machine optimiser, which can
	   (very occasionally) show that a particular load is not
	   interesting, and hence change the conflicting stores set.
	   Avoid the issue by just iterating to a fixed point. */
	bool haveMuxOps;
	sane_map<DynAnalysisRip, IRType> potentiallyConflictingStores;
	VexPtr<StateMachine, &ir_heap> reducedProbeMachine(probeMachine);

	stackedCdf::startFindConflictingStores();
	VexPtr<OracleInterface> oracleI(oracle);
	/* Note that removeAnnotations always gets
	   enableignoreSideEffects(), even in the non-W_ISOLATION
	   case, because it's only used to find the interfering stores
	   set. */
	fprintf(bubble_plot_log, "%f: start derive interfering CFGs\n", now());
	reducedProbeMachine = removeAnnotations(scopes, mai, probeMachine, optIn.enableignoreSideEffects(), oracleI, true, token);
	getConflictingStores(*mai, reducedProbeMachine, oracle, potentiallyConflictingStores, haveMuxOps);
	fprintf(bubble_plot_log, "%f: stop derive interfering CFGs\n", now());
	if (potentiallyConflictingStores.size() == 0) {
		stackedCdf::stopFindConflictingStores();
		fprintf(_logfile, "\t\tNo available conflicting stores?\n");
		fprintf(better_log, "no conflicting stores\n");
		fprintf(bubble_plot_log, "%f: no interfering stores\n", now());
		return;
	}
	fprintf(bubble_plot_log, "%f: start simplify crashing machine\n", now());
	bool localised_loads = false;
	probeMachine = localiseLoads2(scopes,
				      mai,
				      probeMachine,
				      potentiallyConflictingStores,
				      probeOpt,
				      oracleI,
				      token,
				      &localised_loads);
	fprintf(bubble_plot_log, "%f: stop simplify crashing machine\n", now());

	if (localised_loads) {
		sane_map<DynAnalysisRip, IRType> newPotentiallyConflictingStores;
		while (1) {
			fprintf(bubble_plot_log, "%f: start derive interfering CFGs\n", now());
			reducedProbeMachine = removeAnnotations(scopes, mai, probeMachine, probeOpt, oracleI, true, token);
			if (!reducedProbeMachine) {
				stackedCdf::stopFindConflictingStores();
				fprintf(better_log, "removeAnnotations timed out (%d)\n", __LINE__);
				fprintf(bubble_plot_log, "%f: stop derive interfering CFGs\n", now());
				fprintf(bubble_plot_log, "%f: failed derive interfering CFGs\n", now());
				return;
			}
			getConflictingStores(*mai, reducedProbeMachine, oracle, newPotentiallyConflictingStores, haveMuxOps);
			fprintf(bubble_plot_log, "%f: stop derive interfering CFGs\n", now());
			if (potentiallyConflictingStores.size() == 0) {
				fprintf(_logfile, "\t\tNo available conflicting stores?\n");
				stackedCdf::stopFindConflictingStores();
				fprintf(better_log, "No conflicting stores (%d)\n", __LINE__);
				fprintf(bubble_plot_log, "%f: no interfering stores\n", now());
				return;
			}
			if (newPotentiallyConflictingStores == potentiallyConflictingStores)
				break;
			potentiallyConflictingStores = newPotentiallyConflictingStores;
			localised_loads = false;
			fprintf(bubble_plot_log, "%f: start simplify crashing machine\n", now());
			probeMachine = localiseLoads2(scopes, mai, probeMachine,
						      potentiallyConflictingStores,
						      probeOpt,
						      oracleI, token, &localised_loads);
			fprintf(bubble_plot_log, "%f: stop simplify crashing machine\n", now());
			if (!localised_loads)
				break;
		}
	}
	stackedCdf::stopFindConflictingStores();

	if (potentiallyConflictingStores.size() == 0) {
		fprintf(_logfile, "\t\tNo available conflicting stores after localisation?\n");
		fprintf(better_log, "No conflicting stores (%d)\n", __LINE__);
		fprintf(bubble_plot_log, "%f: no interfering stores\n", now());
		return;
	}

	VexPtr<bbdd, &ir_heap> atomicSurvival;
	VexPtr<bbdd, &ir_heap> nullExpr(NULL);
	{
		Stopwatch s;
		fprintf(bubble_plot_log, "%f: start derive c-atomic\n", now());
		atomicSurvival = atomicSurvivalConstraint(scopes, mai, probeMachine, NULL, oracleI,
							  nullExpr,
							  atomicSurvivalOptimisations(optIn.enablepreferCrash()),
							  token);
		fprintf(bubble_plot_log, "%f: stop derive c-atomic\n", now());
		if (!atomicSurvival) {
			fprintf(better_log, "atomicSurvivalConstraint timed out\n");
			fprintf(bubble_plot_log, "%f: failed derive c-atomic\n", now());
			return;
		}
		fprintf(better_log, "atomicSurvivalConstraint took %f\n", s.sample());
	}
	if (atomicSurvival == scopes->bools.cnst(false)) {
		fprintf(_logfile, "\t\tAtomic constraint of reduced machine is <false> -> no crash possible\n");
		fprintf(better_log, "atomicSurvivalConstraint is false\n");
		fprintf(bubble_plot_log, "%f: c-atomic is false\n", now());
		return;
	}
	bool needReopt = false;
	fprintf(bubble_plot_log, "%f: start simplify crashing machine\n", now());
	optimiseAssuming(scopes, probeMachine, atomicSurvival, &needReopt);
	if (needReopt) {
		stackedCdf::startProbeResimplify();
		probeMachine = optimiseStateMachine(scopes, mai, probeMachine,
						    probeOpt,
						    oracle, true, token);
		stackedCdf::stopProbeResimplify();
	}
	fprintf(bubble_plot_log, "%f: stop simplify crashing machine\n", now());

#if !CONFIG_W_ISOLATION
	std::set<DynAnalysisRip> communicatingInstructions;
	VexPtr<StateMachine, &ir_heap> semiReduced;
	fprintf(bubble_plot_log, "%f: start derive interfering CFGs\n", now());
	semiReduced = removeAnnotations(scopes, mai, probeMachine, optIn, oracleI, true, token);
	getCommunicatingInstructions(*mai, semiReduced, oracle, communicatingInstructions);
	fprintf(bubble_plot_log, "%f: stop derive interfering CFGs\n", now());
#endif

	probeMachineToSummary(scopes,
			      allocLabel,
			      targetRip,
			      probeMachine,
			      atomicSurvival,
			      reducedProbeMachine,
			      oracle,
			      df,
			      potentiallyConflictingStores,
#if !CONFIG_W_ISOLATION
			      communicatingInstructions,
#endif
			      haveMuxOps,
			      optIn,
			      mai,
			      timer,
			      token);
}
			    
remoteMacroSectionsT::iterator::iterator(const remoteMacroSectionsT *_owner, unsigned _idx)
	: idx(_idx), owner(_owner)
{}

bool
remoteMacroSectionsT::iterator::operator!=(const iterator &other) const
{
	assert(other.owner == this->owner);
	return other.idx != this->idx;
}

void
remoteMacroSectionsT::iterator::operator++(int)
{
	this->idx++;
}

const remoteMacroSectionsT::iterator::__content *
remoteMacroSectionsT::iterator::operator->() const
{
	this->content.start = this->owner->content[this->idx].first;
	this->content.end = this->owner->content[this->idx].second;
	return &this->content;
}

remoteMacroSectionsT::iterator
remoteMacroSectionsT::begin() const
{
	return iterator(this, 0);
}

remoteMacroSectionsT::iterator
remoteMacroSectionsT::end() const
{
	return iterator(this, content.size());
}

void
remoteMacroSectionsT::insert(StateMachineSideEffectStore *start,
			     StateMachineSideEffectStore *end)
{
	for (contentT::iterator it = content.begin();
	     it != content.end();
	     it++) {
		if (it->first == start && it->second == end)
			return;
	}
	content.push_back(std::pair<StateMachineSideEffectStore *,
			            StateMachineSideEffectStore *>(start, end));
}

void
remoteMacroSectionsT::visit(HeapVisitor &hv)
{
	for (contentT::iterator it = content.begin();
	     it != content.end();
	     it++) {
		hv(it->first);
		hv(it->second);
	}
}

void
checkWhetherInstructionCanCrash(const DynAnalysisRip &targetRip,
				unsigned tid,
				const VexPtr<Oracle> &oracle,
				FixConsumer &df,
				const AllowableOptimisations &opt,
				GarbageCollectionToken token)
{
	if (better_log) {
		fclose(better_log);
	}
	{
		/* We need to set append mode so that we can share the
		   file between parent and child. */
		char *pathbuf = my_asprintf("%s.log", targetRip.name());
		unlink(pathbuf);
		better_log = fopen(pathbuf, "a");
		free(pathbuf);
		setlinebuf(better_log);
	}

	if (run_in_child(bubble_plot_log, token)) {
		return;
	}

	fprintf(better_log, "Start processing\n");
	TimeoutTimer timer1;

	timer1.timeoutAfterSeconds(CONFIG_TIMEOUT1);

	SMScopes scopes;

	/* Quick pre-check: see whether this instruction might crash
	 * in isolation.  A lot can't (e.g. accesses to BSS) */
	{
		stackedCdf::startBuildProbeMachine();
		fprintf(bubble_plot_log, "%f: start early-out check\n", now());
		StateMachineState *t = getProximalCause(&scopes,
							oracle->ms,
							oracle,
							NULL,
							targetRip.toVexRip(),
							tid);
		fprintf(bubble_plot_log, "%f: stop early-out check\n", now());
		stackedCdf::stopBuildProbeMachine();
		if (t->type == StateMachineState::Terminal) {
			auto term = (StateMachineTerminal *)t;
			if (term->res == scopes.smrs.cnst(smr_unreached) ||
			    term->res == scopes.smrs.cnst(smr_survive)) {
				fprintf(_logfile, "Instruction is definitely non-crashing\n");
				fprintf(bubble_plot_log, "%f: early out\n", now());
				fprintf(better_log, "Early out\n");
				exit(0);
			}
		}
	}

	VexPtr<MaiMap, &ir_heap> mai(MaiMap::empty());

	VexPtr<StateMachine, &ir_heap> probeMachine;
	CfgLabelAllocator allocLabel;
	{
		Stopwatch timeTaken;
		stackedCdf::startBuildProbeMachine();
		probeMachine = buildProbeMachine(&scopes, allocLabel, oracle, targetRip.toVexRip(),
						 tid, opt, mai, token);
		stackedCdf::stopBuildProbeMachine();
		printf("buildProbeMachine takes %f\n", timeTaken.sample());
		fprintf(better_log, "buildProbeMachine took %f\n", timeTaken.sample());
	}

	diagnoseCrash(&scopes, allocLabel, targetRip, probeMachine, oracle,
		      df, opt.enablenoLocalSurvival(), mai, timer1, token);
	exit(0);
}
<|MERGE_RESOLUTION|>--- conflicted
+++ resolved
@@ -1551,15 +1551,8 @@
 		fprintf(bubble_plot_log, "%f: stop compile crashing machine\n", now());
 		stackedCdf::stopCompileProbeMachine();
 	}
-<<<<<<< HEAD
-	if (TIMEOUT) {
-		fprintf(bubble_plot_log, "%f: failed compile crashing machine\n", now());
-		return NULL;
-	}
 	fprintf(better_log, "Initial crashing machine has %d states\n",
 		countMachineStates(sm));
-=======
->>>>>>> aa130b51
 
 	fprintf(bubble_plot_log, "%f: start GC\n", now());
 	LibVEX_maybe_gc(token);
