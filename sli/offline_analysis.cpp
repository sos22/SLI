--- conflicted
+++ resolved
@@ -1669,7 +1669,7 @@
 	VexPtr<CFGNode, &ir_heap> storeCFG(storeCFGs[i]);
 	VexPtr<CrashSummary, &ir_heap> summary;
 
-	if (run_in_child(bubble_plot2_log, token)) {
+	if (CONFIG_USE_CHILDREN && run_in_child(bubble_plot2_log, token)) {
 		return;
 	}
 
@@ -1699,7 +1699,10 @@
 	if (summary)
 		df(summary, token);
 
-	exit(0);
+	if (CONFIG_USE_CHILDREN) {
+		fprintf(bubble_plot2_log, "%f: high water: %ld, %ld\n", now(), main_heap.high_water, ir_heap.high_water);
+		exit(0);
+	}
 }
 
 static void
@@ -1760,7 +1763,6 @@
 	timer.cancel();
 
 	fprintf(bubble_plot_log, "%f: start process interfering CFGs\n", now());
-<<<<<<< HEAD
 	if (only_store_cfg == -1) {
 		for (int i = 0; i < nrStoreCfgs; i++) {
 			processOneStoreCfg(scopes, targetRip, storeCFGs, i, nrStoreCfgs,
@@ -1769,51 +1771,6 @@
 					   potentiallyConflictingStores,
 #if !CONFIG_W_ISOLATION
 					   communicatingInstructions,
-=======
-	fprintf(bubble_plot2_log, "%f: start crashing %s\n", now(), targetRip.name());
-	for (int i = 0; i < nrStoreCfgs; i++) {
-		fprintf(better_log, "%d/%d: Interfering CFG has %d instructions\n",
-			i, nrStoreCfgs, countCfgInstructions(storeCFGs[i]));
-		bool singleNodeCfg = isSingleNodeCfg(storeCFGs[i]);
-		if (CONFIG_W_ISOLATION && roughLoadCount == StateMachineState::singleLoad && singleNodeCfg) {
-			fprintf(_logfile, "Single store versus single load -> no race possible\n");
-			fprintf(better_log, "%d/%d: single store versus single load\n",
-				i, nrStoreCfgs);
-			continue;
-		}
-
-		if (CONFIG_W_ISOLATION &&
-		    singleNodeCfg &&
-		    machineHasOneRacingLoad(*maiIn, assertionFreeProbeMachine, storeCFGs[i]->rip, oracle)) {
-			fprintf(_logfile, "Single store versus single shared load -> no race possible\n");
-			fprintf(better_log, "%d/%d: single store versus single shared load\n",
-				i, nrStoreCfgs);
-			continue;
-		}
-
-		VexPtr<CFGNode, &ir_heap> storeCFG(storeCFGs[i]);
-		VexPtr<CrashSummary, &ir_heap> summary;
-
-		if (CONFIG_USE_CHILDREN && run_in_child(bubble_plot2_log, token)) {
-			continue;
-		}
-
-		TimeoutTimer timer2;
-		timer2.timeoutAfterSeconds(CONFIG_TIMEOUT2);
-		fprintf(bubble_plot2_log, "%f: start interfering CFG\n", now());
-		summary = considerStoreCFG(scopes,
-					   targetRip,
-					   storeCFG,
-					   oracle,
-					   probeMachine,
-					   atomicSurvival,
-					   STORING_THREAD + i,
-					   i,
-					   nrStoreCfgs,
-					   optIn
-#if CONFIG_W_ISOLATION
-					        .setinterestingStores(&potentiallyConflictingStores)
->>>>>>> 028ea010
 #endif
 					   preserveMux, optIn, maiIn, token);
 		}
@@ -1825,19 +1782,7 @@
 #if !CONFIG_W_ISOLATION
 				   communicatingInstructions,
 #endif
-<<<<<<< HEAD
 				   preserveMux, optIn, maiIn, token);
-=======
-					   token);
-		fprintf(bubble_plot2_log, "%f: stop interfering CFG\n", now());
-		if (summary)
-			df(summary, token);
-
-		if (CONFIG_USE_CHILDREN) {
-			fprintf(bubble_plot2_log, "%f: high water: %ld, %ld\n", now(), main_heap.high_water, ir_heap.high_water);
-			exit(0);
-		}
->>>>>>> 028ea010
 	}
 	fprintf(bubble_plot2_log, "%f: stop crashing %s\n", now(), targetRip.name());
 	fprintf(bubble_plot_log, "%f: stop process interfering CFGs\n", now());
@@ -2162,15 +2107,10 @@
 	}
 
 	diagnoseCrash(&scopes, allocLabel, targetRip, probeMachine, oracle,
-<<<<<<< HEAD
 		      df, opt.enablenoLocalSurvival(), mai, timer1, only_store_cfg,
 		      expected_nr_store_cfgs, token);
-	exit(0);
-=======
-		      df, opt.enablenoLocalSurvival(), mai, timer1, token);
 	fprintf(bubble_plot_log, "%f: high water: %ld, %ld\n", now(), main_heap.high_water, ir_heap.high_water);
 	if (CONFIG_USE_CHILDREN) {
 		exit(0);
 	}
->>>>>>> 028ea010
-}
+}
