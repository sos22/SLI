#include "sli.h"
#include "state_machine.hpp"
#include "oracle.hpp"
#include "eval_state_machine.hpp"
#include "offline_analysis.hpp"
#include "inferred_information.hpp"
#include "intern.hpp"
#include "libvex_prof.hpp"
#include "typesdb.hpp"
#include "allowable_optimisations.hpp"
#include "alloc_mai.hpp"
#include "bdd.hpp"
#include "ssa.hpp"

#ifdef NDEBUG
#define debug_survival_constraint false
#else
static bool debug_survival_constraint = false;
#endif

/* All of the state needed to evaluate a single pure IRExpr. */
/* Note that this is not GCed, but contains bare pointers to GCed
   objects, so needs to be manually visited if live across GC
   points. */
class threadState {
	/* This is a little bit tricky, because we need to support
	   sub-word writes to registers, but in the vast majority of
	   cases we'll only read back at the written type.  The fix is
	   just to keep track of writes to each individual type.
	   When all of the writes are present, the value of the register
	   is given by:

	   val8 |
	   (val16 & ~0xff) |
	   (val32 & ~0xffff) |
	   (val64 & ~0xffffffff)

	   If val16 were missing (NULL), say, the value would be

	   val8 |
	   (val32 & ~0xffffff) |
	   (val64 & ~0xffffffff)

	   As another example, if val8 and val32 were missing, the value
	   would be

	   val16 |
	   (val64 & 0xffffffffffff0000)

	   If val64 is missing then it's replaced by the initial value
	   of the register.

	   Updates are fairly simple: you just assign to the relevant
	   valX field and then clear all of the smaller ones (so if
	   you e.g. write to val32 you clear val16 and val8).
	*/
	struct register_val {
		exprbdd *val8;
		exprbdd *val16;
		exprbdd *val32;
		exprbdd *val64;
		register_val()
			: val8(NULL), val16(NULL), val32(NULL), val64(NULL)
		{}
		void visit(HeapVisitor &hv) {
			hv(val8);
			hv(val16);
			hv(val32);
			hv(val64);
		}
	};

	/* The values of all of the registers */
	std::map<threadAndRegister, register_val> registers;
	/* The order in which registers have been assigned to.  This
	   makes implementing Phi nodes much easier.  Each register
	   appears at most once in here. */
	std::vector<threadAndRegister> assignmentOrder;

	void bump_register_in_assignment_order(const threadAndRegister &reg,
					       bool havePhis) {
		if (!havePhis) {
			return;
		}
		for (auto it = assignmentOrder.begin();
		     it != assignmentOrder.end();
		     it++) {
			if (*it == reg) {
				assignmentOrder.erase(it);
				break;
			}
		}
		assignmentOrder.push_back(reg);
	}

	IRExpr *setTemporary(SMScopes *scopes, const threadAndRegister &reg, IRExpr *inp, const IRExprOptimisations &opt);
	bbdd *setTemporary(SMScopes *scopes, const threadAndRegister &reg, bbdd *inp,
			   const IRExprOptimisations &opt,
			   std::map<bbdd *, bbdd *> &memo);
	exprbdd *setTemporary(SMScopes *scopes, const threadAndRegister &reg, exprbdd *inp,
			      const IRExprOptimisations &opt,
			      std::map<exprbdd *, exprbdd *> &memo);
	bbdd *setTemporary(SMScopes *scopes, const threadAndRegister &reg, bbdd *inp,
			   const IRExprOptimisations &opt) {
		std::map<bbdd *, bbdd *> memo;
		return setTemporary(scopes, reg, inp, opt, memo);
	}
	exprbdd *setTemporary(SMScopes *scopes, const threadAndRegister &reg, exprbdd *inp, const IRExprOptimisations &opt) {
		std::map<exprbdd *, exprbdd *> memo;
		return setTemporary(scopes, reg, inp, opt, memo);
	}
public:
	exprbdd *register_value(SMScopes *scopes,
				const threadAndRegister &reg,
			       IRType type) {
		auto it = registers.find(reg);
		if (it == registers.end())
			return NULL;
		register_val &rv(it->second);
		switch (type) {
		case Ity_I8:
			if (rv.val8)
				return rv.val8;
			else if (rv.val16)
				return exprbdd::unop(&scopes->exprs, &scopes->bools, Iop_16to8, rv.val16);
			else if (rv.val32)
				return exprbdd::unop(&scopes->exprs, &scopes->bools, Iop_32to8, rv.val32);
			else if (rv.val64)
				return exprbdd::unop(&scopes->exprs, &scopes->bools, Iop_64to8, rv.val64);
			else
				return NULL;
		case Ity_I16:
			if (rv.val8) {
				exprbdd *acc = exprbdd::unop(&scopes->exprs, &scopes->bools, Iop_8Uto16, rv.val8);
				exprbdd *mask = exprbdd::var(&scopes->exprs, &scopes->bools, IRExpr_Const_U16(0xff00));
				exprbdd *hi;
				if (rv.val16) {
					hi = rv.val16;
				} else if (rv.val32) {
					hi = exprbdd::unop(&scopes->exprs, &scopes->bools, Iop_32to16, rv.val32);
				} else if (rv.val64) {
					hi = exprbdd::unop(&scopes->exprs, &scopes->bools, Iop_64to16, rv.val64);
				} else {
					hi = exprbdd::var(&scopes->exprs, &scopes->bools, IRExpr_Get(reg, type));
				}
				acc = exprbdd::binop(
					&scopes->exprs,
					&scopes->bools,
					Iop_Or16,
					acc,
					exprbdd::binop(
						&scopes->exprs,
						&scopes->bools,
						Iop_And16,
						hi,
						mask));
				rv.val8 = NULL;
				rv.val16 = acc;
				return acc;
			} else if (rv.val16) {
				return rv.val16;
			} else if (rv.val32) {
				return exprbdd::unop(&scopes->exprs, &scopes->bools, Iop_32to16, rv.val32);
			} else if (rv.val64) {
				return exprbdd::unop(&scopes->exprs, &scopes->bools, Iop_64to16, rv.val64);
			} else {
				return NULL;
			}
		case Ity_I32: {
			exprbdd *res = NULL;
			unsigned mask = ~0;
			if (rv.val8) {
				res = exprbdd::unop(&scopes->exprs, &scopes->bools, Iop_8Uto32, rv.val8);
				mask = ~0xff;
			}
			if (rv.val16) {
				exprbdd *a = exprbdd::unop(&scopes->exprs, &scopes->bools, Iop_16Uto32, rv.val16);
				if (res)
					res = exprbdd::binop(
						&scopes->exprs,
						&scopes->bools,
						Iop_Or32,
						res,
						exprbdd::binop(
							&scopes->exprs,
							&scopes->bools,
							Iop_And32,
							a,
							exprbdd::var(
								&scopes->exprs,
								&scopes->bools,
								IRExpr_Const_U32(mask))));
				else
					res = a;
				mask = ~0xffff;
			}
			exprbdd *parent;
			if (rv.val32) {
				parent = rv.val32;
			} else if (rv.val64) {
				parent = exprbdd::unop(&scopes->exprs, &scopes->bools, Iop_64to32, rv.val64);
			} else if (res) {
				parent = exprbdd::var(&scopes->exprs, &scopes->bools, IRExpr_Get(reg, Ity_I32));
			} else {
				parent = NULL;
			}

			if (res)
				res = exprbdd::binop(
					&scopes->exprs,
					&scopes->bools,
					Iop_Or32,
					res,
					exprbdd::binop(
						&scopes->exprs,
						&scopes->bools,
						Iop_And32,
						parent,
						exprbdd::var(&scopes->exprs, &scopes->bools, IRExpr_Const_U32(mask))));
			else
				res = parent;
			rv.val8 = NULL;
			rv.val16 = NULL;
			rv.val32 = res;
			return res;
		}

		case Ity_I64: {
			exprbdd *res = NULL;
			unsigned long mask = ~0ul;
			if (rv.val8) {
				res = exprbdd::unop(&scopes->exprs, &scopes->bools, Iop_8Uto64, rv.val8);
				mask = ~0xfful;
			}
			if (rv.val16) {
				exprbdd *a = exprbdd::unop(&scopes->exprs, &scopes->bools, Iop_16Uto64, rv.val16);
				if (res)
					res = exprbdd::binop(
						&scopes->exprs,
						&scopes->bools,
						Iop_Or64,
						res,
						exprbdd::binop(
							&scopes->exprs,
							&scopes->bools,
							Iop_And64,
							a,
							exprbdd::var(&scopes->exprs, &scopes->bools, IRExpr_Const_U64(mask))));
				else
					res = a;
				mask = ~0xfffful;
			}
			if (rv.val32) {
				exprbdd *a = exprbdd::unop(&scopes->exprs, &scopes->bools, Iop_32Uto64, rv.val32);
				if (res)
					res = exprbdd::binop(
						&scopes->exprs,
						&scopes->bools,
						Iop_Or64,
						res,
						exprbdd::binop(
							&scopes->exprs,
							&scopes->bools,
							Iop_And64,
							a,
							exprbdd::var(&scopes->exprs, &scopes->bools, IRExpr_Const_U64(mask))));
				else
					res = a;
				mask = ~0xfffffffful;
			}
			if (rv.val64) {
				if (res)
					res = exprbdd::binop(
						&scopes->exprs,
						&scopes->bools,
						Iop_Or64,
						res,
						exprbdd::binop(
							&scopes->exprs,
							&scopes->bools,
							Iop_And64,
							rv.val64,
							exprbdd::var(&scopes->exprs, &scopes->bools, IRExpr_Const_U64(mask))));
				else
					res = rv.val64;
			} else {
				if (res)
					res = exprbdd::binop(
						&scopes->exprs,
						&scopes->bools,
						Iop_Or64,
						res,
						exprbdd::binop(
							&scopes->exprs,
							&scopes->bools,
							Iop_And64,
							exprbdd::var(&scopes->exprs, &scopes->bools, IRExpr_Get(reg, Ity_I64)),
							exprbdd::var(&scopes->exprs, &scopes->bools, IRExpr_Const_U64(mask))));
				
			}
			/* res might still be NULL.  That's okay; it
			   just means that we want to pick up the
			   initial value of the register. */
			rv.val8 = NULL;
			rv.val16 = NULL;
			rv.val32 = NULL;
			rv.val64 = res;
			return res;
		}
		case Ity_I128:
			/* Cheat and just zero-extend the low 64 bits. */
			return exprbdd::unop(&scopes->exprs, &scopes->bools, Iop_64UtoV128, register_value(scopes, reg, Ity_I64));
		default:
			abort();
		}
	}
	void set_register(SMScopes *scopes,
			  const threadAndRegister &reg,
			  exprbdd *e,
			  bbdd **assumption,
			  bool havePhis,
			  const IRExprOptimisations &opt) {
		if (TIMEOUT)
			return;
		register_val &rv(registers[reg]);
		switch (e->type()) {
		case Ity_I8:
			rv.val8 = e;
			break;
		case Ity_I16:
			rv.val8 = NULL;
			rv.val16 = e;
			break;
		case Ity_I32:
			rv.val8 = NULL;
			rv.val16 = NULL;
			rv.val32 = e;
			break;
		case Ity_I64:
			rv.val8 = NULL;
			rv.val16 = NULL;
			rv.val32 = NULL;
			rv.val64 = e;
			break;
		case Ity_I128:
			/* Bit of a hack.  We only have 64 bit
			   registers, so if we have to store a 128 bit
			   value we just truncate it down. */
			set_register(scopes, reg, exprbdd::unop(&scopes->exprs, &scopes->bools, Iop_128to64, e), assumption,
				     havePhis, opt);
			return;
		default:
			abort();
		}

		*assumption = setTemporary(scopes, reg, *assumption, opt);

		bump_register_in_assignment_order(reg, havePhis);
	}
	void eval_phi(SMScopes *scopes,
		      StateMachineSideEffectPhi *phi,
		      bbdd **assumption,
		      bool havePhis,
		      const IRExprOptimisations &opt) {
		if (!havePhis) {
			abort();
		}
		for (auto it = assignmentOrder.rbegin();
		     it != assignmentOrder.rend();
		     it++) {
			for (auto it2 = phi->generations.begin();
			     it2 != phi->generations.end();
			     it2++) {
				if (it2->reg == *it) {
					registers[phi->reg] = registers[*it];
<<<<<<< HEAD
					if (phi->reg.isTemp())
						*assumption = setTemporary(scopes, phi->reg, *assumption, opt);
=======
					*assumption = setTemporary(scopes, phi->reg, *assumption, opt);
>>>>>>> f76a57b2
					bump_register_in_assignment_order(phi->reg, havePhis);
					return;
				}
			}
		}
		/* If none of the phi inputs have been assigned to
		   then the phi doesn't matter, so just pick some
		   arbitrary constants. */
		IRExpr *c;

		/* shut compiler up */
		c = (IRExpr *)0xf001;

		switch (phi->ty) {
#define do_ty(n)						\
			case Ity_I ## n :			\
				c = IRExpr_Const_U ## n(0);	\
				break
			do_ty(1);
			do_ty(8);
			do_ty(16);
			do_ty(32);
			do_ty(64);
#undef do_ty
		case Ity_I128:
			c = IRExpr_Const_U128(0, 0);
			break;
		case Ity_INVALID:
			abort();
			break;
		}
		set_register(scopes, phi->reg,
			     exprbdd::var(&scopes->exprs, &scopes->bools, c),
			     assumption, havePhis, opt);
		return;
	}

private:
	IRExpr *specialiseIRExpr(SMScopes *scopes, IRExpr *, std::map<IRExpr *, IRExpr *> &memo);
	bbdd *specialiseIRExpr(SMScopes *, bbdd *iex,
			       std::map<bbdd *, bbdd *> &,
			       std::map<IRExpr *, IRExpr *> &);
	smrbdd *specialiseIRExpr(SMScopes *, smrbdd *iex,
				 std::map<smrbdd *, smrbdd *> &,
				 std::map<IRExpr *, IRExpr *> &);
	exprbdd *specialiseIRExpr(SMScopes *, exprbdd *iex,
				  std::map<exprbdd *, exprbdd *> &,
				  std::map<IRExpr *, IRExpr *> &);
public:
	bbdd *specialiseIRExpr(SMScopes *scopes, bbdd *iex) {
		std::map<bbdd *, bbdd *> memo1;
		std::map<IRExpr *, IRExpr *> memo2;
		return specialiseIRExpr(scopes, iex, memo1, memo2);
	}
	smrbdd *specialiseIRExpr(SMScopes *scopes, smrbdd *iex) {
		std::map<smrbdd *, smrbdd *> memo1;
		std::map<IRExpr *, IRExpr *> memo2;
		return specialiseIRExpr(scopes, iex, memo1, memo2);
	}
	exprbdd *specialiseIRExpr(SMScopes *scopes, exprbdd *iex) {
		std::map<exprbdd *, exprbdd *> memo1;
		std::map<IRExpr *, IRExpr *> memo2;
		return specialiseIRExpr(scopes, iex, memo1, memo2);
	}
	void visit(HeapVisitor &hv) {
		for (auto it = registers.begin();
		     it != registers.end();
		     it++) {
			it->second.visit(hv);
		}
	}
};

/* Rewrite @e now that we know the value of @reg */
bbdd *
threadState::setTemporary(SMScopes *scopes, const threadAndRegister &reg, bbdd *e, const IRExprOptimisations &opt,
			  std::map<bbdd *, bbdd *> &memo)
{
	if (e->isLeaf())
		return e;
	auto it_did_insert = memo.insert(std::pair<bbdd *, bbdd *>(e, (bbdd *)NULL));
	auto it = it_did_insert.first;
	auto did_insert = it_did_insert.second;
	if (!did_insert)
		return it->second;
	IRExpr *cond = setTemporary(scopes, reg, e->internal().condition, opt);
	bbdd *trueB = setTemporary(scopes, reg, e->internal().trueBranch, opt, memo);
	bbdd *falseB = setTemporary(scopes, reg, e->internal().falseBranch, opt, memo);
	bbdd *res;
	if (cond == e->internal().condition && trueB == e->internal().trueBranch && falseB == e->internal().falseBranch)
		res = e;
	else
		res = bbdd::ifelse(&scopes->bools,
				   bbdd::var(&scopes->bools, cond),
				   trueB,
				   falseB);
	it->second = res;
	return res;
}
exprbdd *
threadState::setTemporary(SMScopes *scopes, const threadAndRegister &reg, exprbdd *e, const IRExprOptimisations &opt,
			  std::map<exprbdd *, exprbdd *> &memo)
{
	if (e->isLeaf())
		return exprbdd::var(&scopes->exprs, &scopes->bools,
				    setTemporary(scopes, reg, e->leaf(), opt));
	auto it_did_insert = memo.insert(std::pair<exprbdd *, exprbdd *>(e, (exprbdd *)NULL));
	auto it = it_did_insert.first;
	auto did_insert = it_did_insert.second;
	if (!did_insert)
		return it->second;
	IRExpr *cond = setTemporary(scopes, reg, e->internal().condition, opt);
	exprbdd *trueB = setTemporary(scopes, reg, e->internal().trueBranch, opt, memo);
	exprbdd *falseB = setTemporary(scopes, reg, e->internal().falseBranch, opt, memo);
	exprbdd *res;
	if (cond == e->internal().condition && trueB == e->internal().trueBranch && falseB == e->internal().falseBranch)
		res = e;
	else
		res = exprbdd::ifelse(&scopes->exprs,
				      bbdd::var(&scopes->bools, cond),
				      trueB,
				      falseB);
	it->second = res;
	return res;
}
IRExpr *
threadState::setTemporary(SMScopes *scopes, const threadAndRegister &reg, IRExpr *e, const IRExprOptimisations &opt)
{
	struct _ : public IRExprTransformer {
		const threadAndRegister &reg;
		threadState *_this;
		SMScopes *_scopes;
		_(const threadAndRegister &_reg, threadState *__this, SMScopes *__scopes)
			: reg(_reg), _this(__this), _scopes(__scopes)
		{}
		IRExpr *transformIex(IRExprGet *ieg) {
			if (ieg->reg == reg)
				return exprbdd::to_irexpr(_this->register_value(_scopes, reg, ieg->ty));
			else
				return IRExprTransformer::transformIex(ieg);
		}
	} doit(reg, this, scopes);
	return simplifyIRExpr(doit.doit(e), opt);
}

IRExpr *
threadState::specialiseIRExpr(SMScopes *scopes, IRExpr *what, std::map<IRExpr *, IRExpr *> &memo)
{
	if (what->tag == Iex_Const ||
	    what->tag == Iex_HappensBefore ||
	    what->tag == Iex_FreeVariable ||
	    what->tag == Iex_EntryPoint ||
	    what->tag == Iex_ControlFlow) {
		return what;
	}

	auto it_did_insert = memo.insert(std::pair<IRExpr *, IRExpr *>(what, (IRExpr *)0xf001));
	auto it = it_did_insert.first;
	auto did_insert = it_did_insert.second;
	if (!did_insert) {
		return it->second;
	}
	switch (what->tag) {
	case Iex_Get: {
		auto g = (IRExprGet *)what;
		exprbdd *r = register_value(scopes, g->reg, g->ty);
		if (r) {
			it->second = exprbdd::to_irexpr(r);
		} else {
			it->second = NULL;
		}
		break;
	}
	case Iex_GetI: {
		auto g = (IRExprGetI *)what;
		auto ix = specialiseIRExpr(scopes, g->ix, memo);
		if (ix == NULL) {
			it->second = NULL;
		} else if (ix == g->ix) {
			it->second = what;
		} else {
			it->second = IRExprGetI::mk(g, ix);
		}
		break;
	}
	case Iex_Qop: {
		auto g = (IRExprQop *)what;
		auto a = specialiseIRExpr(scopes, g->arg1, memo);
		if (a == NULL) {
			it->second = NULL;
			break;
		}
		auto b = specialiseIRExpr(scopes, g->arg2, memo);
		if (b == NULL) {
			it->second = NULL;
			break;
		}
		auto c = specialiseIRExpr(scopes, g->arg3, memo);
		if (c == NULL) {
			it->second = NULL;
			break;
		}
		auto d = specialiseIRExpr(scopes, g->arg4, memo);
		if (d == NULL) {
			it->second = NULL;
			break;
		}
		if (a == g->arg1 && b == g->arg2 &&
		    c == g->arg3 && d == g->arg4) {
			it->second = g;
		} else {
			it->second = IRExprQop::mk(g->op, a, b, c, d);
		}
		break;
	}
	case Iex_Triop: {
		auto g = (IRExprTriop *)what;
		auto a = specialiseIRExpr(scopes, g->arg1, memo);
		if (a == NULL) {
			it->second = NULL;
			break;
		}
		auto b = specialiseIRExpr(scopes, g->arg2, memo);
		if (b == NULL) {
			it->second = NULL;
			break;
		}
		auto c = specialiseIRExpr(scopes, g->arg3, memo);
		if (c == NULL) {
			it->second = NULL;
			break;
		}
		if (a == g->arg1 && b == g->arg2 && c == g->arg3) {
			it->second = g;
		} else {
			it->second = IRExprTriop::mk(g->op, a, b, c);
		}
		break;
	}
	case Iex_Binop: {
		auto g = (IRExprBinop *)what;
		auto a = specialiseIRExpr(scopes, g->arg1, memo);
		if (a == NULL) {
			it->second = NULL;
			break;
		}
		auto b = specialiseIRExpr(scopes, g->arg2, memo);
		if (b == NULL) {
			it->second = NULL;
			break;
		}
		if (a == g->arg1 && b == g->arg2) {
			it->second = g;
		} else {
			it->second = IRExprBinop::mk(g->op, a, b);
		}
		break;
	}
	case Iex_Unop: {
		auto g = (IRExprUnop *)what;
		auto a = specialiseIRExpr(scopes, g->arg, memo);
		if (a == NULL) {
			it->second = NULL;
		} else if (a == g->arg) {
			it->second = g;
		} else {
			it->second = IRExprUnop::mk(g->op, a);
		}
		break;
	}

	case Iex_Mux0X:
		/* Shouldn't be present once we've converted to
		 * BDDs */
		abort();

		/* Already handled above */
	case Iex_HappensBefore:
	case Iex_FreeVariable:
	case Iex_EntryPoint:
	case Iex_ControlFlow:
	case Iex_Const:
		abort();

	case Iex_CCall: {
		auto g = (IRExprCCall *)what;
		int nr_args;
		for (nr_args = 0; g->args[nr_args]; nr_args++) {
			/* nop */
		}
		IRExpr *c[nr_args];
		bool realloc = false;
		bool nulled = false;
		for (int i = 0; !nulled && i < nr_args; i++) {
			c[i] = specialiseIRExpr(scopes, g->args[i], memo);
			if (c[i] == NULL) {
				nulled = true;
			} else if (c[i] != g->args[i]) {
				realloc = true;
			}
		}
		if (nulled) {
			it->second = NULL;
		} else if (!realloc) {
			it->second = g;
		} else {
			IRExpr **newArgs = alloc_irexpr_array(nr_args + 1);
			memcpy(newArgs, c, nr_args * sizeof(IRExpr *));
			newArgs[nr_args] = NULL;
			it->second = IRExprCCall::mk(g->cee, g->retty, newArgs);
		}
		break;
	}
	case Iex_Associative: {
		auto g = (IRExprAssociative *)what;
		IRExpr *newArgs[g->nr_arguments];
		bool nulled = false;
		bool realloc = false;
		for (int i = 0; !nulled && i < g->nr_arguments; i++) {
			newArgs[i] = specialiseIRExpr(scopes, g->contents[i], memo);
			if (!newArgs[i]) {
				nulled = true;
			} else if (newArgs[i] != g->contents[i]) {
				realloc = true;
			}
		}
		if (nulled) {
			it->second = NULL;
		} else if (!realloc) {
			it->second = g;
		} else {
			it->second = IRExpr_Associative_Copy(g->op, g->nr_arguments, newArgs);
		}
		break;
	}
	case Iex_Load: {
		auto g = (IRExprLoad *)what;
		auto addr = specialiseIRExpr(scopes, g->addr, memo);
		if (!addr) {
			it->second = NULL;
		} else if (addr == g->addr) {
			it->second = g;
		} else {
			it->second = IRExprLoad::mk(g->ty, addr);
		}
		break;
	}
	}
	return it->second;
}

bbdd *
threadState::specialiseIRExpr(SMScopes *scopes, bbdd *what, std::map<bbdd *, bbdd *> &memo,
			      std::map<IRExpr *, IRExpr *> &exprMemo)
{
	if (what->isLeaf()) {
		return what;
	}
	auto it_did_insert = memo.insert(std::pair<bbdd *, bbdd *>(what, (bbdd *)NULL));
	auto it = it_did_insert.first;
	auto did_insert = it_did_insert.second;
	if (did_insert) {
		IRExpr *cond = specialiseIRExpr(scopes, what->internal().condition, exprMemo);
		bbdd *t = specialiseIRExpr(scopes, what->internal().trueBranch, memo, exprMemo);
		bbdd *f = specialiseIRExpr(scopes, what->internal().falseBranch, memo, exprMemo);
		if (!t || t == f) {
			it->second = f;
		} else if (!f) {
			it->second = t;
		} else if (cond == NULL) {
			it->second = NULL;
		} else if (cond == what->internal().condition &&
			   t == what->internal().trueBranch &&
			   f == what->internal().falseBranch) {
			it->second = what;
		} else {
			bbdd *c = bbdd::var(&scopes->bools, cond);
			if (c) {
				it->second = bbdd::ifelse(&scopes->bools,
							  c,
							  t,
							  f);
			} else {
				assert(TIMEOUT);
			}
		}
	}
	return it->second;
}
smrbdd *
threadState::specialiseIRExpr(SMScopes *scopes, smrbdd *what, std::map<smrbdd *, smrbdd *> &memo,
			      std::map<IRExpr *, IRExpr *> &exprMemo)
{
	if (what->isLeaf()) {
		return what;
	}
	auto it_did_insert = memo.insert(std::pair<smrbdd *, smrbdd *>(what, (smrbdd *)NULL));
	auto it = it_did_insert.first;
	auto did_insert = it_did_insert.second;
	if (did_insert) {
		IRExpr *cond = specialiseIRExpr(scopes, what->internal().condition, exprMemo);
		smrbdd *t = specialiseIRExpr(scopes, what->internal().trueBranch, memo, exprMemo);
		smrbdd *f = specialiseIRExpr(scopes, what->internal().falseBranch, memo, exprMemo);
		if (!t || t == f) {
			it->second = f;
		} else if (!f) {
			it->second = t;
		} else if (cond == NULL) {
			it->second = NULL;
		} else if (cond == what->internal().condition &&
			   t == what->internal().trueBranch &&
			   f == what->internal().falseBranch) {
			it->second = what;
		} else {
			bbdd *c = bbdd::var(&scopes->bools, cond);
			if (c) {
				it->second = smrbdd::ifelse(&scopes->smrs,
							    c,
							    t,
							    f);
			} else {
				assert(TIMEOUT);
			}
		}
	}
	return it->second;
}
exprbdd *
threadState::specialiseIRExpr(SMScopes *scopes, exprbdd *what, std::map<exprbdd *, exprbdd *> &memo,
			      std::map<IRExpr *, IRExpr *> &exprMemo)
{
	auto it_did_insert = memo.insert(std::pair<exprbdd *, exprbdd *>(what, (exprbdd *)NULL));
	auto it = it_did_insert.first;
	auto did_insert = it_did_insert.second;
	if (did_insert) {
		if (what->isLeaf()) {
			IRExpr *l = specialiseIRExpr(scopes, what->leaf(), exprMemo);
			if (l == NULL) {
				it->second = NULL;
			} else if (l == what->leaf()) {
				it->second = what;
			} else {
				it->second = exprbdd::var(
					&scopes->exprs,
					&scopes->bools,
					l);
			}
		} else {
			IRExpr *cond = specialiseIRExpr(scopes, what->internal().condition, exprMemo);
			exprbdd *t = specialiseIRExpr(scopes, what->internal().trueBranch, memo, exprMemo);
			exprbdd *f = specialiseIRExpr(scopes, what->internal().falseBranch, memo, exprMemo);
			if (!t || t == f) {
				it->second = f;
			} else if (!f) {
				it->second = t;
			} else if (cond == NULL) {
				it->second = NULL;
			} else if (cond == what->internal().condition &&
				   t == what->internal().trueBranch &&
				   f == what->internal().falseBranch) {
				it->second = what;
			} else {
				bbdd *c = bbdd::var(&scopes->bools, cond);
				if (c) {
					it->second = exprbdd::ifelse(&scopes->exprs,
								     c,
								     t,
								     f);
				} else {
					assert(TIMEOUT);
				}
			}
		}
	}
	return it->second;
}

<<<<<<< HEAD

=======
>>>>>>> f76a57b2
class memLogT : public std::vector<StateMachineSideEffectStore *> {
public:
	void visit(HeapVisitor &hv) {
		for (auto it = begin(); it != end(); it++) {
			hv(*it);
		}
	}
};

class EvalContext : public GcCallback<&ir_heap> {
	enum trool { tr_true, tr_false, tr_unknown };
public:
	bbdd *justPathConstraint;
private:
	threadState state;
	memLogT memlog;
	StateMachineState *_currentState;
public:
#ifndef NDEBUG
	std::vector<StateMachineState *> history;
#endif

	void setState(StateMachineState *s) {
#ifndef NDEBUG
		if (debug_survival_constraint) {
			history.push_back(s);
		}
#endif
		_currentState = s;
	}

private:
	void runGc(HeapVisitor &hv) {
		state.visit(hv);
		memlog.visit(hv);
		hv(_currentState);
		hv(justPathConstraint);
#ifndef NDEBUG
		for (auto it = history.begin(); it != history.end(); it++) {
			hv(*it);
		}
#endif
	}

	trool evalBooleanExpression(SMScopes *scopes, bbdd *assumption, bbdd *what, bbdd **simplified, const IRExprOptimisations &opt);
<<<<<<< HEAD
	void evalSideEffect(SMScopes *scopes, bbdd *assumption, const MaiMap &decode, OracleInterface *oracle,
			    smrbdd *&result, StateMachineRes unreachedIs, std::vector<EvalContext> &pendingStates,
			    StateMachineSideEffect *smse, bool havePhis, const IRExprOptimisations &opt);
=======
>>>>>>> f76a57b2

	EvalContext(const EvalContext &o, StateMachineState *sms)
		: justPathConstraint(o.justPathConstraint)
		, state(o.state)
		, memlog(o.memlog)
#ifndef NDEBUG
		, history(o.history)
#endif
	{
		setState(sms);
	}
	/* Create a new context which is like this one, but with an
	   extra constraint. */
	EvalContext(SMScopes *scopes,
		    const EvalContext &o,
		    StateMachineState *sms,
		    bbdd *constraint)
		: justPathConstraint(bbdd::And(&scopes->bools, o.justPathConstraint, constraint))
		, state(o.state)
		, memlog(o.memlog)
#ifndef NDEBUG
		, history(o.history)
#endif
	{
		setState(sms);
	}
	void evalStateMachineSideEffect(
		SMScopes *scopes,
		bbdd *assumption,
		const MaiMap &decode,
		StateMachineSideEffect *smse,
		OracleInterface *oracle,
		bool havePhis,
		const IRExprOptimisations &opt);
<<<<<<< HEAD
	bool expressionIsTrue(SMScopes *scopes, bbdd *assumption, bbdd *exp, NdChooser &chooser, const IRExprOptimisations &opt);
	bool expressionIsTrue(SMScopes *scopes, bbdd *assumption, exprbdd *exp, NdChooser &chooser, const IRExprOptimisations &opt);
	bool evalExpressionsEqual(SMScopes *scopes, bbdd *assumption, exprbdd *exp1, exprbdd *exp2, NdChooser &chooser, const IRExprOptimisations &opt);
=======
>>>>>>> f76a57b2
	void assertFalse(bbdd::scope *scope, bbdd *what, const IRExprOptimisations &opt);
public:
	void advance(SMScopes *scopes,
		     bbdd *assumption,
		     const MaiMap &decode,
		     OracleInterface *oracle,
		     const IRExprOptimisations &opt,
		     std::vector<EvalContext> &pendingStates,
<<<<<<< HEAD
		     StateMachineRes unreachedIs,
=======
>>>>>>> f76a57b2
		     bool havePhis,
		     smrbdd *&result);
	EvalContext(StateMachine *sm, bbdd *_pathConstraint)
		: justPathConstraint(_pathConstraint)
	{
		assert(justPathConstraint);
		setState(sm->root);
<<<<<<< HEAD
	}

	void prettyPrint(FILE *f, std::map<const StateMachineState *, int> &labels)
	{
		fprintf(f, "EvalContext(current = l%d)\n",
			labels[_currentState]);
		justPathConstraint->prettyPrint(f);
		printHistory(f,labels);
	}
	void printHistory(FILE *f, std::map<const StateMachineState *, int> &labels)
	{
#ifndef NDEBUG
		if (debug_survival_constraint) {
			fprintf(f, "History: ");
			for (auto it = history.begin();
			     it != history.end();
			     it++) {
				if (it != history.begin()) {
					fprintf(f, ", ");
				}
				fprintf(f, "l%d", labels[*it]);
			}
			fprintf(f, "\n");
		}
#endif
	}

};
=======
	}
>>>>>>> f76a57b2

	void prettyPrint(FILE *f, std::map<const StateMachineState *, int> &labels)
	{
		fprintf(f, "EvalContext(current = l%d)\n",
			labels[_currentState]);
		justPathConstraint->prettyPrint(f);
		printHistory(f,labels);
	}
	void printHistory(FILE *f, std::map<const StateMachineState *, int> &labels)
	{
#ifndef NDEBUG
		if (debug_survival_constraint) {
			fprintf(f, "History: ");
			for (auto it = history.begin();
			     it != history.end();
			     it++) {
				if (it != history.begin()) {
					fprintf(f, ", ");
				}
				fprintf(f, "l%d", labels[*it]);
			}
			fprintf(f, "\n");
		}
#endif
	}

};

void
EvalContext::assertFalse(bbdd::scope *scope, bbdd *what, const IRExprOptimisations &opt)
{
	what = simplifyBDD(scope, what, opt);
	if (what) {
		auto isGood = bbdd::invert(scope, what);
		if (isGood) {
			bbdd *newConstraint =
				bbdd::And(scope,
					  justPathConstraint,
					  isGood);
			if (newConstraint) {
				justPathConstraint = newConstraint;
			}
		}
	}
}

void
<<<<<<< HEAD
EvalContext::assertFalse(bbdd::scope *scope, bbdd *what, const IRExprOptimisations &opt)
{
	what = simplifyBDD(scope, what, opt);
	if (what) {
		auto isGood = bbdd::invert(scope, what);
		if (isGood) {
			bbdd *newConstraint =
				bbdd::And(scope,
					  justPathConstraint,
					  isGood);
			if (newConstraint) {
				justPathConstraint = newConstraint;
			}
		}
	}
}

EvalContext::evalStateMachineSideEffectRes
=======
>>>>>>> f76a57b2
EvalContext::evalStateMachineSideEffect(SMScopes *scopes,
					bbdd *assumption,
					const MaiMap &decode,
					StateMachineSideEffect *smse,
					OracleInterface *oracle,
					bool havePhis,
					const IRExprOptimisations &opt)
{
	exprbdd *addr = NULL;
	if (smse->type == StateMachineSideEffect::Load ||
	    smse->type == StateMachineSideEffect::Store) {
		StateMachineSideEffectMemoryAccess *smsema =
			dynamic_cast<StateMachineSideEffectMemoryAccess *>(smse);
		assert(smsema);
		addr = state.specialiseIRExpr(scopes, smsema->addr);
		if (!addr) {
			return esme_escape;
		}
		exprbdd *a = exprbdd::unop(
				    &scopes->exprs,
				    &scopes->bools,
				    Iop_BadPtr,
				    addr);
		if (TIMEOUT)
			return;
		assert(a);
		bbdd *isBad = exprbdd::to_bbdd(&scopes->bools, a);
<<<<<<< HEAD
		if (!isBad) {
			return esme_escape;
=======
		if (TIMEOUT) {
			return;
>>>>>>> f76a57b2
		}
		assertFalse(&scopes->bools, isBad, opt);
	}

	switch (smse->type) {
	case StateMachineSideEffect::Store: {
		StateMachineSideEffectStore *smses =
			dynamic_cast<StateMachineSideEffectStore *>(smse);
		assert(smses);
		assert(addr);
		auto data = state.specialiseIRExpr(scopes, smses->data);
		if (!data) {
			return esme_escape;
		}
		memlog.push_back(
			new StateMachineSideEffectStore(
				smses,
<<<<<<< HEAD
				addr,
				data));
=======
				state.specialiseIRExpr(scopes, addr),
				state.specialiseIRExpr(scopes, smses->data)));
>>>>>>> f76a57b2
		break;
	}
	case StateMachineSideEffect::Load: {
		StateMachineSideEffectLoad *smsel =
			dynamic_cast<StateMachineSideEffectLoad *>(smse);
		assert(smsel);
		assert(addr);
		exprbdd *acc = exprbdd::load(&scopes->exprs, &scopes->bools, smsel->type, addr);
		for (auto it = memlog.begin();
		     it != memlog.end();
		     it++) {
			StateMachineSideEffectStore *store = *it;
			/* We only accept stores which define the
			 * entire thing which we're looking for.  If
			 * something's stored as 64 bits then we'll
			 * take a load of 32 bits, but if it's stored
			 * as 32 bits then we won't take a load of 64
			 * bits. */
			if (store->data->type() < smsel->type) {
#warning This is unsound
				continue;
			}

			if (!oracle->memoryAccessesMightAlias(decode, opt, smsel, store))
				continue;
			exprbdd *addressesEq =
				exprbdd::binop(
					&scopes->exprs,
					&scopes->bools,
					Iop_CmpEQ64,
					addr,
					store->addr);
<<<<<<< HEAD
			if (!addressesEq) {
				return esme_escape;
=======
			if (TIMEOUT) {
				return;
>>>>>>> f76a57b2
			}
			/* The order of the next few operations
			   (convert to BBDD, apply assumption, apply
			   justPathConstraint) only matters for
			   performance, and not for correctness. */
			addressesEq = exprbdd::assume(
				&scopes->exprs,
				addressesEq,
				assumption);
<<<<<<< HEAD
			if (!addressesEq) {
				return esme_escape;
			}
			bbdd *addressEqBool =
				exprbdd::to_bbdd(&scopes->bools, addressesEq);
			if (!addressEqBool) {
				return esme_escape;
=======
			if (TIMEOUT) {
				return;
			}
			bbdd *addressEqBool =
				exprbdd::to_bbdd(&scopes->bools, addressesEq);
			if (TIMEOUT) {
				return;
>>>>>>> f76a57b2
			}
			addressEqBool = bbdd::assume(
				&scopes->bools,
				addressEqBool,
				justPathConstraint);
<<<<<<< HEAD
			if (!addressEqBool) {
				return esme_escape;
			}
			addressEqBool = simplifyBDD(&scopes->bools, addressEqBool, opt);
			if (!addressEqBool) {
				return esme_escape;
=======
			if (TIMEOUT) {
				return;
			}
			addressEqBool = simplifyBDD(&scopes->bools, addressEqBool, opt);
			if (TIMEOUT) {
				return;
>>>>>>> f76a57b2
			}
			/* End of block where ordering doesn't matter */

			exprbdd *val =
				exprbdd::coerceTypes(
					&scopes->exprs,
					&scopes->bools,
					smsel->type,
					store->data);
<<<<<<< HEAD
			if (!val) {
				return esme_escape;
=======
			if (TIMEOUT) {
				return;
>>>>>>> f76a57b2
			}
			acc = exprbdd::ifelse(
				&scopes->exprs,
				addressEqBool,
				val,
				acc);
<<<<<<< HEAD
			if (!acc) {
				return esme_escape;
=======
			if (TIMEOUT) {
				return;
>>>>>>> f76a57b2
			}
		}
		state.set_register(scopes, smsel->target, acc, &justPathConstraint, havePhis, opt);
		break;
	}
	case StateMachineSideEffect::Copy: {
		StateMachineSideEffectCopy *smsec =
			dynamic_cast<StateMachineSideEffectCopy *>(smse);
		assert(smsec);
		auto val = state.specialiseIRExpr(scopes, smsec->value);
		if (!val) {
			return esme_escape;
		}
		state.set_register(scopes,
				   smsec->target,
				   val,
				   &justPathConstraint,
				   havePhis,
				   opt);
		break;
	}
	case StateMachineSideEffect::Unreached:
		abort();
	case StateMachineSideEffect::AssertFalse: {
		StateMachineSideEffectAssertFalse *smseaf =
			dynamic_cast<StateMachineSideEffectAssertFalse *>(smse);
<<<<<<< HEAD
		auto v = state.specialiseIRExpr(
			scopes,
			smseaf->value);
		if (!v) {
			return esme_escape;
		}
		assertFalse(
			&scopes->bools,
			v,
=======
		assertFalse(
			&scopes->bools,
			state.specialiseIRExpr(
				scopes,
				smseaf->value),
>>>>>>> f76a57b2
			opt);
		break;
	}
	case StateMachineSideEffect::Phi: {
		StateMachineSideEffectPhi *smsep =
			(StateMachineSideEffectPhi *)(smse);
		assert(havePhis);
		state.eval_phi(scopes, smsep, &justPathConstraint, havePhis, opt);
		break;
	}
	case StateMachineSideEffect::StartAtomic:
		break;
	case StateMachineSideEffect::EndAtomic:
		break;
	case StateMachineSideEffect::ImportRegister: {
		StateMachineSideEffectImportRegister *p =
			(StateMachineSideEffectImportRegister *)smse;
		threadAndRegister tr(threadAndRegister::reg(p->tid, p->vex_offset, -1));
		IRExpr *g = IRExpr_Get(tr, Ity_I64);
		state.set_register(scopes,
				   p->reg,
				   exprbdd::var(
					   &scopes->exprs,
					   &scopes->bools,
					   g),
				   &justPathConstraint,
				   havePhis,
				   opt);
#if !CONFIG_NO_STATIC_ALIASING
		/* The only use we make of a PointerAliasing side
		   effect is to say that things which aliasing says
		   are definitely valid pointers really are definitely
		   valid pointers.  Todo: could do much better
		   here. */
		if (!p->set.mightBeNonPointer()) {
			auto b = bbdd::var(&scopes->bools,
					   IRExpr_Unop(
						   Iop_BadPtr,
						   g));
			if (b) {
				assertFalse(
					&scopes->bools,
					b,
					opt);
			}
		}
#endif
		break;
	}

		/* Todo: could maybe use this to improve aliasing. */
#if !CONFIG_NO_STATIC_ALIASING
	case StateMachineSideEffect::StartFunction:
	case StateMachineSideEffect::EndFunction:
	case StateMachineSideEffect::StackLayout:
		break;
#endif
	}
}

EvalContext::trool
EvalContext::evalBooleanExpression(SMScopes *scopes, bbdd *assumption, bbdd *what, bbdd **simplified, const IRExprOptimisations &opt)
{
	bbdd *simplifiedCondition =
		bbdd::assume(
			&scopes->bools,
			what,
			justPathConstraint);
	if (!simplifiedCondition) {
		/* @what is a contradiction when combined with
		 * @pathConstraint.  That means we can say whatever we
		 * like and it won't actually matter. */
		return tr_true;
	}
	simplifiedCondition =
		bbdd::assume(
			&scopes->bools,
			what,
			assumption);
	if (!simplifiedCondition) {
		return tr_true;
	}
	simplifiedCondition = simplifyBDD(&scopes->bools, simplifiedCondition, opt);
	if (TIMEOUT) {
		/* Guess; we'll ignore the result, anyway. */
		return tr_true;
	}
	if (simplifiedCondition->isLeaf()) {
		if (simplifiedCondition->leaf())
			return tr_true;
		else
			return tr_false;
	}

	/* Give up on this one and just accept that we don't know. */
	*simplified = simplifiedCondition;
	return tr_unknown;
}

<<<<<<< HEAD
void
EvalContext::evalSideEffect(SMScopes *scopes, bbdd *assumption, const MaiMap &decode,
			    OracleInterface *oracle, smrbdd *&result, StateMachineRes unreached,
			    std::vector<EvalContext> &pendingStates, StateMachineSideEffect *smse,
			    bool havePhis, const IRExprOptimisations &opt)
{
	NdChooser chooser;

	do {
		EvalContext newContext(*this);
		evalStateMachineSideEffectRes res =
			newContext.evalStateMachineSideEffect(scopes,
							      assumption,
							      decode,
							      smse,
							      chooser,
							      oracle,
							      havePhis,
							      opt);
		switch (res) {
		case esme_normal:
			pendingStates.push_back(newContext);
			break;
		case esme_ignore_path:
			break;
		case esme_escape:
			result = smrbdd::ifelse(&scopes->smrs,
						newContext.justPathConstraint,
						scopes->smrs.cnst(unreached),
						result);
			break;
=======
static bool
usesUninit(const IRExpr *what)
{
	struct v {
		static visit_result Get(void *, const IRExprGet *ieg) {
			if (ieg->reg.isReg() &&
			    ieg->reg.gen() == (unsigned)-1) {
				return visit_continue;
			} else {
				return visit_abort;
			}
		}
	};
	static irexpr_visitor<void> visitor;
	visitor.Get = v::Get;
	return visit_irexpr((void *)NULL, &visitor, what) == visit_abort;
}

static smrbdd *
suppressUninit(smrbdd::scope *scope, smrbdd *input, std::map<smrbdd *, smrbdd *> &memo)
{
	auto it_did_insert = memo.insert(std::pair<smrbdd *, smrbdd *>(input, (smrbdd *)0xf001));
	auto it = it_did_insert.first;
	auto did_insert = it_did_insert.second;

	if (!did_insert) {
		/* it->second is already correct */
	} else if (input->isLeaf()) {
		it->second = input;
	} else {
		auto t = suppressUninit(scope, input->internal().trueBranch, memo);
		auto f = suppressUninit(scope, input->internal().falseBranch, memo);
		if (t == f || (t->isLeaf() && t->leaf() == smr_unreached)) {
			it->second = f;
		} else if (f->isLeaf() && f->leaf() == smr_unreached) {
			it->second = t;
		} else if (usesUninit(input->internal().condition)) {
			it->second = scope->cnst(smr_unreached);
		} else if (t == input->internal().trueBranch &&
			   f == input->internal().falseBranch) {
			it->second = input;
		} else {
			it->second = scope->makeInternal(
				input->internal().condition,
				input->internal().rank,
				t,
				f);
>>>>>>> f76a57b2
		}
	}
	return it->second;
}

static smrbdd *
suppressUninit(smrbdd::scope *scope, smrbdd *input)
{
	std::map<smrbdd *, smrbdd *> memo;
	return suppressUninit(scope, input, memo);
}

/* You might that we could stash things like @oracle, @opt, and @sm in
   the EvalContext itself and not have to pass them around all the
   time.  That'd work, but it'd mean duplicating those pointers in
   every item in the pending state queue, which would make that queue
   much bigger, which'd be kind of annoying. */
void
EvalContext::advance(SMScopes *scopes,
		     bbdd *assumption,
		     const MaiMap &decode,
		     OracleInterface *oracle,
		     const IRExprOptimisations &opt,
		     std::vector<EvalContext> &pendingStates,
<<<<<<< HEAD
		     StateMachineRes unreachedIs,
=======
>>>>>>> f76a57b2
		     bool havePhis,
		     smrbdd *&result)
{
	if (justPathConstraint->isLeaf() && !justPathConstraint->leaf()) {
		/* This path is dead. */
		return;
	}

<<<<<<< HEAD
	switch (_currentState->type) {
	case StateMachineState::Terminal: {
		auto smt = (StateMachineTerminal *)_currentState;
		auto res = state.specialiseIRExpr(
			scopes,
			smrbdd::replaceTerminal(
				&scopes->smrs,
				smr_unreached,
				unreachedIs,
				smt->res));
		if (!res) {
			res = scopes->smrs.cnst(smr_unreached);
		}
		result = smrbdd::ifelse(
			&scopes->smrs,
			justPathConstraint,
			res,
=======
	assert(this == &pendingStates.back());
	switch (_currentState->type) {
	case StateMachineState::Terminal: {
		auto smt = (StateMachineTerminal *)_currentState;
		result = smrbdd::ifelse(
			&scopes->smrs,
			justPathConstraint,
			suppressUninit(&scopes->smrs, state.specialiseIRExpr(scopes, smt->res)),
>>>>>>> f76a57b2
			result);
		/* Caution: this will de-initialise *this, and might
		   deallocate it, so once you've done this you can't
		   access any member variables any more. */
		pendingStates.pop_back();
		return;
	}
	case StateMachineState::SideEffecting: {
		StateMachineSideEffecting *sme = (StateMachineSideEffecting *)_currentState;
		setState(sme->target);
		if (sme->sideEffect) {
<<<<<<< HEAD
			evalSideEffect(scopes, assumption, decode, oracle, result,
				       unreachedIs, pendingStates,
				       sme->sideEffect, havePhis, opt);
		} else {
			pendingStates.push_back(*this);
=======
			evalStateMachineSideEffect(scopes,
						   assumption,
						   decode,
						   sme->sideEffect,
						   oracle,
						   havePhis,
						   opt);
>>>>>>> f76a57b2
		}
		return;
	}
	case StateMachineState::Bifurcate: {
		StateMachineBifurcate *smb = (StateMachineBifurcate *)_currentState;
		bbdd *cond = state.specialiseIRExpr(scopes, smb->condition);
		if (!cond) {
			result = smrbdd::ifelse(
				&scopes->smrs,
				justPathConstraint,
				scopes->smrs.cnst(smr_unreached),
				result);
			return;
		}
		bbdd *scond;
		trool res = evalBooleanExpression(scopes, assumption, cond, &scond, opt);
		switch (res) {
		case tr_true:
			setState(smb->trueTarget);
			break;
		case tr_false:
			setState(smb->falseTarget);
			break;
		case tr_unknown:
			/* We rely on the caller to have reserved
			   enough space in @pendingStates that this
			   doesn't cause a realloc (which would
			   invalidate the @this pointer, which would
			   be bad). */
			pendingStates.push_back(EvalContext(
							scopes,
							*this,
							smb->falseTarget,
							bbdd::invert(
								&scopes->bools,
								scond)));
			setState(smb->trueTarget);
			justPathConstraint = bbdd::And(&scopes->bools, justPathConstraint, scond);
			break;
		}
		return;
	}
	}
	abort();
}

static bool
hasPhis(StateMachine *sm)
{
	struct {
		static visit_result Phi(void *, const StateMachineSideEffectPhi *) {
			return visit_abort;
		}
	} foo;
	static struct state_machine_visitor<void> visitor;
	visitor.Phi = foo.Phi;
	return visit_state_machine((void *)NULL, &visitor, sm) == visit_abort;
}

static smrbdd *
enumEvalPaths(SMScopes *scopes,
	      const VexPtr<MaiMap, &ir_heap> &decode,
	      const VexPtr<StateMachine, &ir_heap> &sm,
	      const VexPtr<bbdd, &ir_heap> &assumption,
	      const VexPtr<OracleInterface> &oracle,
	      const IRExprOptimisations &opt,
	      StateMachineRes unreachedIs,
	      GarbageCollectionToken &token)
{
	std::vector<EvalContext> pendingStates;
	VexPtr<smrbdd, &ir_heap> result;
	std::map<const StateMachineState *, int> labels;

	if (debug_survival_constraint) {
		printf("%s(sm = ..., assumption = %s, unreachedIs = %s)\n",
		       __func__,
		       assumption ? "..." : "<null>",
		       nameSmr(unreachedIs));
		if (assumption)
			assumption->prettyPrint(stdout);
		printStateMachine(sm->root, stdout, labels);
	}

	bool havePhis = hasPhis(sm);

	result = scopes->smrs.cnst(unreachedIs);

	bbdd *t = scopes->bools.cnst(true);
	pendingStates.push_back(EvalContext(sm, t));
	VexPtr<bbdd, &ir_heap> ass(assumption ? assumption : t);
	while (!pendingStates.empty()) {
		if (TIMEOUT) {
			return NULL;
		}
		LibVEX_maybe_gc(token);

<<<<<<< HEAD
		EvalContext ctxt(pendingStates.back());
		pendingStates.pop_back();
=======
		/* Make sure we don't need to realloc pendingStates at
		 * a bad place. */
		pendingStates.reserve(pendingStates.size() + 1);

		EvalContext &ctxt(pendingStates.back());
>>>>>>> f76a57b2

		if (debug_survival_constraint) {
			ctxt.printHistory(stdout, labels);
		}

<<<<<<< HEAD
		ctxt.advance(scopes, ass, *decode, oracle, opt, pendingStates, unreachedIs, havePhis, result);
=======
		ctxt.advance(scopes, ass, *decode, oracle, opt, pendingStates, havePhis, result);
	}

	if (debug_survival_constraint) {
		printf("Result of symbolic execution:\n");
		result->prettyPrint(stdout);
	}

	result = smrbdd::replaceTerminal(&scopes->smrs, smr_unreached, unreachedIs, result);

	if (debug_survival_constraint && result) {
		printf("Unreached suppressed:\n");
		result->prettyPrint(stdout);
>>>>>>> f76a57b2
	}

	return result;
}

static bbdd *
_survivalConstraintIfExecutedAtomically(SMScopes *scopes,
					const VexPtr<MaiMap, &ir_heap> &mai,
					const VexPtr<StateMachine, &ir_heap> &sm,
					VexPtr<bbdd, &ir_heap> assumption,
					const VexPtr<OracleInterface> &oracle,
					bool escapingStatesSurvive,
					bool wantCrash,
					const IRExprOptimisations &opt,
					GarbageCollectionToken token)
{
	__set_profiling(survivalConstraintIfExecutedAtomically);

	smrbdd *smr = enumEvalPaths(scopes, mai, sm, assumption, oracle, opt,
				    escapingStatesSurvive ? smr_survive : smr_crash,
				    token);
	if (!smr)
		return NULL;
	std::map<StateMachineRes, bbdd *> selectors(smrbdd::to_selectors(&scopes->bools, smr));
	bbdd *crashIf, *surviveIf, *unreachedIf;
	if (selectors.count(smr_crash))
		crashIf = selectors[smr_crash];
	else
		crashIf = scopes->bools.cnst(false);
	if (selectors.count(smr_survive))
		surviveIf = selectors[smr_survive];
	else
		surviveIf = scopes->bools.cnst(false);
	if (selectors.count(smr_unreached))
		unreachedIf = selectors[smr_unreached];
	else
		unreachedIf = scopes->bools.cnst(false);
	if (escapingStatesSurvive)
		surviveIf = bbdd::Or(&scopes->bools, surviveIf, unreachedIf);
	else
		crashIf = bbdd::Or(&scopes->bools, crashIf, unreachedIf);
	bbdd *resBdd;
	if (wantCrash)
		resBdd = crashIf;
	else
		resBdd = surviveIf;

	if (debug_survival_constraint) {
		printf("%s: result:", __func__);
		resBdd->prettyPrint(stdout);
	}
	
	if (TIMEOUT)
		return NULL;
	return resBdd;
}

/* Assume that @sm executes atomically.  Figure out a constraint on
   the initial state which will lead to it not crashing. */
bbdd *
survivalConstraintIfExecutedAtomically(SMScopes *scopes,
				       const VexPtr<MaiMap, &ir_heap> &mai,
				       const VexPtr<StateMachine, &ir_heap> &sm,
				       const VexPtr<bbdd, &ir_heap> &assumption,
				       const VexPtr<OracleInterface> &oracle,
				       bool escapingStatesSurvive,
				       const IRExprOptimisations &opt,
				       GarbageCollectionToken token)
{
	return _survivalConstraintIfExecutedAtomically(
		scopes,
		mai,
		sm,
		assumption,
		oracle,
		escapingStatesSurvive,
		false,
		opt,
		token);
}

/* Assume that @sm executes atomically.  Figure out a constraint on
   the initial state which will lead to it not surviving. */
bbdd *
crashingConstraintIfExecutedAtomically(SMScopes *scopes,
				       const VexPtr<MaiMap, &ir_heap> &mai,
				       const VexPtr<StateMachine, &ir_heap> &sm,
				       const VexPtr<bbdd, &ir_heap> &assumption,
				       const VexPtr<OracleInterface> &oracle,
				       bool escapingStatesSurvive,
				       const IRExprOptimisations &opt,
				       GarbageCollectionToken token)
{
	return _survivalConstraintIfExecutedAtomically(
		scopes,
		mai,
		sm,
		assumption,
		oracle,
		escapingStatesSurvive,
		true,
		opt,
		token);
}

static StateMachineState *
shallowCloneState(StateMachineState *s)
{
	switch (s->type) {
	case StateMachineState::Terminal:
		return s;
	case StateMachineState::Bifurcate:
		return new StateMachineBifurcate(*(StateMachineBifurcate *)s);
	case StateMachineState::SideEffecting: {
		auto sme = (StateMachineSideEffecting *)s;
		if (!sme->sideEffect ||
		    sme->sideEffect->type == StateMachineSideEffect::StartAtomic ||
		    sme->sideEffect->type == StateMachineSideEffect::EndAtomic) {
			return new StateMachineSideEffecting(s->dbg_origin, NULL, sme->target);
		} else {
			return new StateMachineSideEffecting(sme);
		}
	}
	}
	abort();
}

/* A state in a cross machine.  p is the state of the probe
   machine and s the state of the store machine.  We also
   track whether the probe machine has issued a load and the
   store machine a store, because that allows us to optimise
   when we consider context switches slightly. */
struct crossStateT {
	StateMachineState *p;
	StateMachineState *s;
	bool store_issued_store;
	bool probe_issued_access;
	bool probe_is_atomic;
	bool store_is_atomic;
	crossStateT(StateMachineState *_p,
		    StateMachineState *_s,
		    bool _sis,
		    bool _pi_acc,
		    bool _pia,
		    bool _sia)
		: p(_p),
		  s(_s),
		  store_issued_store(_sis),
		  probe_issued_access(_pi_acc),
		  probe_is_atomic(_pia),
		  store_is_atomic(_sia)
	{}
	bool operator<(const crossStateT &o) const {
#define do_field(n)				\
		if (n < o.n)			\
			return true;		\
		if (n > o.n)			\
			return false
		do_field(p);
		do_field(s);
		do_field(store_issued_store);
		do_field(probe_issued_access);
		do_field(probe_is_atomic);
		do_field(store_is_atomic);
#undef do_field
		return false;
	}
};

static bool
definitelyDoesntRace(const MaiMap &decode,
		     StateMachineSideEffect *probeEffect,
		     StateMachineState *storeMachine,
		     const IRExprOptimisations &opt,
		     bool allowStoreLoadRaces,
		     OracleInterface *oracle,
		     std::set<StateMachineState *> &memo)
{
	if (!memo.insert(storeMachine).second)
		return true;
	StateMachineSideEffect *otherEffect = storeMachine->getSideEffect();
	if (otherEffect) {
		switch (probeEffect->type) {
		case StateMachineSideEffect::StartAtomic:
			if (otherEffect->type == StateMachineSideEffect::StartAtomic)
				return false;
			break;
		case StateMachineSideEffect::Load:
			if (otherEffect->type == StateMachineSideEffect::Store &&
			    oracle->memoryAccessesMightAlias(
				    decode,
				    opt,
				    (StateMachineSideEffectLoad *)probeEffect,
				    (StateMachineSideEffectStore *)otherEffect))
				return false;
			break;
		case StateMachineSideEffect::Store:
			if (otherEffect->type == StateMachineSideEffect::Load &&
			    allowStoreLoadRaces) {
				if (oracle->memoryAccessesMightAlias(
					    decode,
					    opt,
					    (StateMachineSideEffectLoad *)otherEffect,
					    (StateMachineSideEffectStore *)probeEffect))
					return false;
			} else if (otherEffect->type == StateMachineSideEffect::Store) {
				if (oracle->memoryAccessesMightAlias(
					    decode,
					    opt,
					    (StateMachineSideEffectStore *)otherEffect,
					    (StateMachineSideEffectStore *)probeEffect))
					return false;
			}
			break;

			/* Purely local side-effects never race.
			   These should arguably be filtered out
			   before we get here; nevermind. */
		case StateMachineSideEffect::AssertFalse:
		case StateMachineSideEffect::EndAtomic:
		case StateMachineSideEffect::Copy:
		case StateMachineSideEffect::Phi:
		case StateMachineSideEffect::Unreached:
#if !CONFIG_NO_STATIC_ALIASING
		case StateMachineSideEffect::StartFunction:
		case StateMachineSideEffect::EndFunction:
		case StateMachineSideEffect::StackLayout:
#endif
		case StateMachineSideEffect::ImportRegister:
			return true;
		}
	}
	std::vector<StateMachineState *> targets;
	storeMachine->targets(targets);
	for (auto it = targets.begin(); it != targets.end(); it++)
		if (!definitelyDoesntRace(decode, probeEffect, *it, opt, allowStoreLoadRaces, oracle, memo))
			return false;
	return true;
}

/* Returns true if there are any stores in @machine which might
   conceivably race with @probeEffect. */
static bool
probeDefinitelyDoesntRace(const MaiMap &decode, StateMachineSideEffect *probeEffect,
			  StateMachineState *storeMachine,
			  const IRExprOptimisations &opt, OracleInterface *oracle)
{
	std::set<StateMachineState *> memo;
	return definitelyDoesntRace(decode, probeEffect, storeMachine, opt, false, oracle, memo);
}
static bool
storeDefinitelyDoesntRace(const MaiMap &decode, StateMachineSideEffect *storeEffect,
			  StateMachineState *probeMachine,
			  const IRExprOptimisations &opt, OracleInterface *oracle)
{
	std::set<StateMachineState *> memo;
	return definitelyDoesntRace(decode, storeEffect, probeMachine, opt, true, oracle, memo);
}

static StateMachine *
buildCrossProductMachine(SMScopes *scopes,
			 const MaiMap &maiIn,
			 StateMachine *probeMachine,
			 StateMachine *storeMachine,
			 OracleInterface *oracle,
			 MaiMap *&maiOut,
			 int *next_fake_free_variable,
			 const IRExprOptimisations &opt,
			 StateMachineRes unreachedIs,
			 std::map<threadAndRegister, threadAndRegister> &ssaCorrespondence)
{
	maiOut = maiIn.dupe();

	std::map<crossStateT, StateMachineState *> results;
	typedef std::pair<StateMachineState **, crossStateT> relocT;
	std::vector<relocT> pendingRelocs;

	StateMachineState *crossMachineRoot;
	crossMachineRoot = NULL;
	pendingRelocs.push_back(
		relocT(&crossMachineRoot, crossStateT(probeMachine->root, storeMachine->root, false, false, false, false)));
	while (!pendingRelocs.empty()) {
		relocT r(pendingRelocs.back());
		pendingRelocs.pop_back();

		assert(!*r.first);
		if (results.count(r.second)) {
			*r.first = results[r.second];
			continue;
		}

		crossStateT crossState(r.second);

		struct {
			StateMachineState *operator()(const crossStateT &crossState,
						      std::vector<relocT> &pendingRelocs) {
				assert(!crossState.store_is_atomic);
				StateMachineState *res = shallowCloneState(crossState.p);
				bool lockState =
					(crossState.probe_is_atomic ||
					 (crossState.p->getSideEffect() &&
					  crossState.p->getSideEffect()->type == StateMachineSideEffect::StartAtomic)) &&
					!(crossState.p->getSideEffect() &&
					  crossState.p->getSideEffect()->type == StateMachineSideEffect::EndAtomic);
				bool pia =
					crossState.probe_issued_access ||
					(crossState.p->getSideEffect() &&
					 (crossState.p->getSideEffect()->type == StateMachineSideEffect::Store ||
					  crossState.p->getSideEffect()->type == StateMachineSideEffect::Load));
				std::vector<StateMachineState **> targets;
				res->targets(targets);
				for (auto it = targets.begin(); it != targets.end(); it++) {
					pendingRelocs.push_back(
						relocT(*it,
						       crossStateT(
							       **it,
							       crossState.s,
							       crossState.store_issued_store,
							       pia,
							       lockState,
							       crossState.store_is_atomic
							       )));
					**it = NULL;
				}
				return res;
			}
		} advanceProbeMachine;
		struct {
			StateMachineState *operator()(const crossStateT &crossState,
						      std::vector<relocT> &pendingRelocs) {
				assert(!crossState.probe_is_atomic);
				StateMachineState *res = shallowCloneState(crossState.s);

				bool lockState =
					(crossState.store_is_atomic ||
					 (crossState.s->getSideEffect() &&
					  crossState.s->getSideEffect()->type == StateMachineSideEffect::StartAtomic)) &&
					!(crossState.s->getSideEffect() &&
					  crossState.s->getSideEffect()->type == StateMachineSideEffect::EndAtomic);
				bool sis =
					crossState.store_issued_store ||
					(crossState.s->getSideEffect() &&
					 crossState.s->getSideEffect()->type == StateMachineSideEffect::Store);
				std::vector<StateMachineState **> targets;
				res->targets(targets);
				for (auto it = targets.begin(); it != targets.end(); it++) {
					pendingRelocs.push_back(
						relocT(*it,
						       crossStateT(
							       crossState.p,
							       **it,
							       sis,
							       crossState.probe_issued_access,
							       crossState.probe_is_atomic,
							       lockState)));
					**it = NULL;
				}
				return res;
			}
		} advanceStoreMachine;
		StateMachineState *newState;
		if (crossState.probe_is_atomic) {
			/* We have to issue probe effects until we get
			 * to an EndAtomic side effect. */
			assert(!crossState.store_is_atomic);
			newState = advanceProbeMachine(crossState, pendingRelocs);
		} else if (crossState.store_is_atomic) {
			/* Likewise, if the store machine is currently
			   atomic then we need to advance it. */
			newState = advanceStoreMachine(crossState, pendingRelocs);
		} else {
			/* Neither machine is in an atomic block, need
			 * to race them. */
			StateMachineSideEffect *probe_effect = crossState.p->getSideEffect();
			StateMachineSideEffect *store_effect = crossState.s->getSideEffect();

			if (crossState.p->type == StateMachineState::Terminal) {
				/* The probe machine has reached its
				   end.  The result is the result of
				   the whole machine. */
				/* Exception: we don't consider the
				   case where the probe machine
				   crashes before the store machine
				   has issued any stores, so that just
				   turns into Unreached. */
				newState = new StateMachineTerminal(
					crossState.p->dbg_origin,
					crossState.store_issued_store ?
						((StateMachineTerminal *)crossState.p)->res :
						scopes->smrs.cnst(unreachedIs));
			} else if (crossState.s->type == StateMachineState::Terminal) {
				/* If the store machine terminates at
				   <survive> or <unreached> then we
				   should ignore this path.  If it
				   terminates at <crash> then we need
				   to run the probe machine to
				   completion to see what's what. */
				/* Another exception: we don't want to
				   consider the case where the store
				   machine completes before the load
				   machine has issued any loads, so
				   turn that into <unreached> as
				   well. */
				newState = new StateMachineTerminal(
					crossState.s->dbg_origin,
					scopes->smrs.cnst(unreachedIs));
				if (crossState.probe_issued_access) {
					std::map<StateMachineRes, bbdd *> selectors(
						smrbdd::to_selectors(
							&scopes->bools,
							((StateMachineTerminal *)crossState.s)->res));
					if (selectors.count(smr_crash))
						newState =
							new StateMachineBifurcate(
								crossState.s->dbg_origin,
								selectors[smr_crash],
								advanceProbeMachine(crossState, pendingRelocs),
								newState);
				}
			} else if (crossState.p->type == StateMachineState::Bifurcate &&
				   crossState.s->type != StateMachineState::Bifurcate &&
				   (!store_effect ||
				    storeDefinitelyDoesntRace(*maiOut, store_effect, crossState.p, opt, oracle))) {
				/* If it's a choice between a
				   bifurcate and a non-bifurcate then
				   always issue the non-bifurcate
				   first, because that tends to lead
				   to fewer states in total.  */
				/* (The symmetrical case, where the
				   store is a bifurcate and the probe
				   isn't, is subsumed by the next
				   case) */
				newState = advanceStoreMachine(crossState, pendingRelocs);
			} else if (!probe_effect ||
				   probeDefinitelyDoesntRace(*maiOut, probe_effect, crossState.s, opt, oracle)) {
				/* If the probe effect definitely
				   cannot race with anything left in
				   the store machine then we should
				   issue it unconditionally. */
				newState = advanceProbeMachine(crossState, pendingRelocs);
			} else if (!store_effect ||
				   storeDefinitelyDoesntRace(*maiOut, store_effect, crossState.p, opt, oracle)) {
				/* Likewise, if a store effect isn't a
				 * memory access then it's definitely
				 * not going to race, so we can issue
				 * it unconditionally. */
				newState = advanceStoreMachine(crossState, pendingRelocs);
			} else {
				StateMachineSideEffectMemoryAccess *probe_access =
					dynamic_cast<StateMachineSideEffectMemoryAccess *>(probe_effect);
				StateMachineSideEffectMemoryAccess *store_access =
					dynamic_cast<StateMachineSideEffectMemoryAccess *>(store_effect);
				/* Both machines want to issue side
				   effects, and there's some
				   possibility of an interesting race.
				   Pick a non-deterministic
				   interleaving. */

				/* First possibility: let the probe
				 * machine go first */
				StateMachineState *nextProbe =
					advanceProbeMachine(crossState, pendingRelocs);

				/* Second possibility: let the store
				   machine go first. */
				StateMachineState *nextStore = advanceStoreMachine(crossState, pendingRelocs);
				if (probe_access && store_access) {
					/* If we're racing memory
					   accesses against each
					   other, then when the two
					   addresses are different
					   then it doesn't matter
					   which we decide to issue
					   first.  We therefore only
					   need to consider issuing
					   the store first when they
					   do match.  Equivalent, we
					   can have the
					   store-goes-first case
					   assert that they're equal,
					   and that's what we do. */
					nextStore = new StateMachineSideEffecting(
						nextStore->dbg_origin,
						new StateMachineSideEffectAssertFalse(
							bbdd::invert(
								&scopes->bools,
								exprbdd::to_bbdd(
									&scopes->bools,
									exprbdd::binop(
										&scopes->exprs,
										&scopes->bools,
										Iop_CmpEQ64,
										probe_access->addr,
										store_access->addr))),
							false),
						nextStore);
				} else {
					/* Other case is that we race
					   a START_ATOMIC against
					   something, for which
					   there's nothing to assert,
					   which makes things a bit
					   easier. */
				}
				IRExpr *fv;
				if (probe_access && store_access) {
					fv = IRExpr_HappensBefore(
						probe_access->rip,
						store_access->rip);
				} else {
					ThreadRip tr(-1, VexRip::invent_vex_rip((*next_fake_free_variable)++));
					fv = maiOut->freeVariable(
						Ity_I1,
						-1,
						NULL,
						false);
				}
				newState = new StateMachineBifurcate(
					VexRip(),
					bbdd::var(&scopes->bools, fv),
					nextProbe,
					nextStore);
			}
		}
		results[r.second] = newState;
		*r.first = newState;
	}

	std::vector<std::pair<StateMachine::entry_point, StateMachine::entry_point_ctxt> > cfg_roots(probeMachine->cfg_roots);
	for (auto it = storeMachine->cfg_roots.begin(); it != storeMachine->cfg_roots.end(); it++) {
		bool already_present = false;
		for (auto it2 = cfg_roots.begin(); !already_present && it2 != cfg_roots.end(); it2++) {
			if (it2->first == it->first) {
				already_present = true;
			}
		}
		if (!already_present) {
			cfg_roots.push_back(*it);
		}
	}
	if (TIMEOUT) {
		return NULL;
	}
        return convertToSSA(scopes, new StateMachine(crossMachineRoot, cfg_roots), ssaCorrespondence);
}

#if !CONFIG_NO_STATIC_ALIASING
static StateMachine *
stripUninterpretableAnnotations(StateMachine *inp)
{
	std::map<StateMachineState *, StateMachineState *> rewrites;
	typedef std::pair<StateMachineState *, StateMachineState **> relocT;
	std::vector<relocT> relocs;
	StateMachineState *newRoot;
	relocs.push_back(relocT(inp->root, &newRoot));
	while (!relocs.empty()) {
		relocT reloc(relocs.back());
		relocs.pop_back();
		auto it_did_insert = rewrites.insert(
			std::pair<StateMachineState *, StateMachineState *>
			(reloc.first, (StateMachineState *)NULL));
		auto it = it_did_insert.first;
		auto did_insert = it_did_insert.second;
		if (did_insert) {
			switch (reloc.first->type) {
			case StateMachineState::Bifurcate: {
				StateMachineBifurcate *old =
					(StateMachineBifurcate *)reloc.first;
				StateMachineBifurcate *nw =
					new StateMachineBifurcate(
						old->dbg_origin,
						old->condition,
						NULL,
						NULL);
				relocs.push_back(relocT(old->trueTarget, &nw->trueTarget));
				relocs.push_back(relocT(old->falseTarget, &nw->falseTarget));
				it->second = nw;
				break;
			}
			case StateMachineState::Terminal:
				it->second = it->first;
				break;
			case StateMachineState::SideEffecting: {
				StateMachineSideEffecting *old =
					(StateMachineSideEffecting *)reloc.first;
				StateMachineSideEffecting *nw =
					new StateMachineSideEffecting(
						old->dbg_origin,
						old->sideEffect,
						NULL);
				if (old->sideEffect &&
				    (old->sideEffect->type == StateMachineSideEffect::StackLayout ||
				     old->sideEffect->type == StateMachineSideEffect::StartFunction ||
				     old->sideEffect->type == StateMachineSideEffect::EndFunction)) {
					nw->sideEffect = NULL;
				}
				relocs.push_back(relocT(old->target, &nw->target));
				it->second = nw;
				break;
			}
			}
		}
		assert(it->second != NULL);
		*reloc.second = it->second;
	}
	return new StateMachine(inp, newRoot);
}
#endif

static bbdd *
deSsa(bbdd::scope *scope, bbdd *what, const std::map<threadAndRegister, threadAndRegister> &correspondence)
{
	struct : public IRExprTransformer {
		const std::map<threadAndRegister, threadAndRegister> *correspondence;
		IRExpr *transformIex(IRExprGet *ieg) {
			auto it = correspondence->find(ieg->reg);
			if (it == correspondence->end()) {
				return ieg;
			} else {
				return IRExpr_Get(it->second, ieg->ty);
			}
		}
	} doit;
	doit.correspondence = &correspondence;
	return doit.transform_bbdd(scope, what);
}

bbdd *
crossProductSurvivalConstraint(SMScopes *scopes,
			       const VexPtr<StateMachine, &ir_heap> &probeMachine,
			       const VexPtr<StateMachine, &ir_heap> &storeMachine,
			       const VexPtr<OracleInterface> &oracle,
			       const VexPtr<bbdd, &ir_heap> &initialStateCondition,
			       const AllowableOptimisations &optIn,
			       const VexPtr<MaiMap, &ir_heap> &mai,
			       GarbageCollectionToken token)
{
	int fake_cntr = 0; /* a counter of fakes, not a fake counter */
	__set_profiling(evalCrossProductMachine);

	AllowableOptimisations opt =
		optIn
		    .enableassumeExecutesAtomically()
		    .enableignoreSideEffects()
		    .enableassumeNoInterferingStores()
		    .enablenoExtend();
	VexPtr<MaiMap, &ir_heap> decode;
	std::map<threadAndRegister, threadAndRegister> ssaCorrespondence;
	StateMachine *strippedProbe = probeMachine;
	StateMachine *strippedStore = storeMachine;
#if !CONFIG_NO_STATIC_ALIASING
	strippedProbe = stripUninterpretableAnnotations(probeMachine);
	strippedStore = stripUninterpretableAnnotations(storeMachine);
#endif
	strippedProbe = mapUnreached(&scopes->smrs, strippedProbe, smr_survive);
	strippedStore = mapUnreached(&scopes->smrs, strippedStore, smr_survive);
	VexPtr<StateMachine, &ir_heap> crossProductMachine(
		buildCrossProductMachine(
			scopes,
			*mai,
			strippedProbe,
			strippedStore,
			oracle,
			decode.get(),
			&fake_cntr,
			opt,
			smr_survive,
			ssaCorrespondence));
	if (!crossProductMachine)
		return NULL;
	bool ignore;
	optimiseAssuming(scopes, crossProductMachine, initialStateCondition, &ignore);
	crossProductMachine =
		optimiseStateMachine(
			scopes,
			decode,
			crossProductMachine,
			opt,
			oracle,
			true,
			token);
	crossProductMachine = mapUnreached(&scopes->smrs, crossProductMachine, smr_survive);

	bbdd *res_ssa = survivalConstraintIfExecutedAtomically(
		scopes,
		decode,
		crossProductMachine,
		initialStateCondition,
		oracle,
		true,
		opt,
		token);
	if (!res_ssa)
		return NULL;

	return deSsa(&scopes->bools, res_ssa, ssaCorrespondence);
}

/* Transform @machine so that wherever it would previously branch to
   StateMachineCrash it will now branch to the root of @to.  If @from
   is a store state then this effectively concatenates the two
   machines together.  We duplicate both machines in the process. */
/* Slightly non-obvious: we make the composite machine branch to
   <unreached> if the first machine branches to <survive>.  The idea
   is that the composite machine runs the first machine to completion
   and then, if that predicts a crash, runs the second machine to
   completion. */
struct concat_machines_state {
	bool in_first_machine;
	StateMachineState *state;
	bool operator<(const concat_machines_state &o) const {
		if (in_first_machine < o.in_first_machine)
			return true;
		if (in_first_machine > o.in_first_machine)
			return false;
		return state < o.state;
	}
	concat_machines_state(bool ifm, StateMachineState *s)
		: in_first_machine(ifm), state(s)
	{}
};
static StateMachine *
concatenateStateMachinesCrashing(SMScopes *scopes, const StateMachine *machine, const StateMachine *to,
				 StateMachineRes unreachedIs)
{
	typedef std::pair<StateMachineState **, concat_machines_state> relocT;
	std::map<concat_machines_state, StateMachineState *> newStates;
	std::vector<relocT> relocs;
	StateMachineState *newRoot = NULL;
	relocs.push_back(relocT(&newRoot, concat_machines_state(true, machine->root)));
	while (!relocs.empty()) {
		relocT reloc(relocs.back());
		relocs.pop_back();
		auto it_did_insert = newStates.insert(
			std::pair<concat_machines_state, StateMachineState *>
			(reloc.second, (StateMachineState *)NULL));
		auto it = it_did_insert.first;
		auto did_insert = it_did_insert.second;
		if (did_insert) {
			StateMachineState *inpState = reloc.second.state;
			switch (inpState->type) {
			case StateMachineState::Terminal: {
				StateMachineTerminal *inp_smt =
					(StateMachineTerminal *)inpState;
				if (reloc.second.in_first_machine) {
					std::map<StateMachineRes, bbdd *> sel(smrbdd::to_selectors(&scopes->bools, inp_smt->res));
					StateMachineState *unreached =
						new StateMachineTerminal(
							inp_smt->dbg_origin,
							scopes->smrs.cnst(unreachedIs));
					if (sel.count(smr_crash)) {
						StateMachineBifurcate *smb =
							new StateMachineBifurcate(
								inp_smt->dbg_origin,
								sel[smr_crash],
								NULL,
								unreached);
						relocs.push_back(
							relocT(&smb->trueTarget,
							       concat_machines_state(
								       false,
								       to->root)));
						it->second = smb;
					} else {
						it->second = unreached;
					}
				} else {
					it->second = new StateMachineTerminal(
						inp_smt->dbg_origin,
						inp_smt->res);
				}
				break;
			}
			case StateMachineState::Bifurcate: {
				StateMachineBifurcate *inp_smb =
					(StateMachineBifurcate *)inpState;
				StateMachineBifurcate *out_smb =
					new StateMachineBifurcate(
						inp_smb->dbg_origin,
						inp_smb->condition,
						NULL,
						NULL);
				relocs.push_back(
					relocT(&out_smb->trueTarget,
					       concat_machines_state(
						       reloc.second.in_first_machine,
						       inp_smb->trueTarget)));
				relocs.push_back(
					relocT(&out_smb->falseTarget,
					       concat_machines_state(
						       reloc.second.in_first_machine,
						       inp_smb->falseTarget)));
				it->second = out_smb;
				break;
			}
			case StateMachineState::SideEffecting: {
				StateMachineSideEffecting *inp_sme =
					(StateMachineSideEffecting *)inpState;
				StateMachineSideEffecting *out_sme =
					new StateMachineSideEffecting(
						inp_sme->dbg_origin,
						inp_sme->sideEffect,
						NULL);
				relocs.push_back(
					relocT(&out_sme->target,
					       concat_machines_state(
						       reloc.second.in_first_machine,
						       inp_sme->target)));
				it->second = out_sme;
				break;
			}
			}
		}
		*reloc.first = it->second;
	}

	std::vector<std::pair<StateMachine::entry_point, StateMachine::entry_point_ctxt> > cfg_roots(machine->cfg_roots);
	for (auto it = to->cfg_roots.begin(); it != to->cfg_roots.end(); it++) {
		bool already_present = false;
		for (auto it2 = cfg_roots.begin(); !already_present && it2 != cfg_roots.end(); it2++) {
			if (it2->first == it->first) {
				already_present = true;
			}
		}
		if (!already_present) {
			cfg_roots.push_back(*it);
		}
	}
	return new StateMachine(newRoot, cfg_roots);
}

bbdd *
writeMachineSuitabilityConstraint(SMScopes *scopes,
				  VexPtr<MaiMap, &ir_heap> &mai,
				  const VexPtr<StateMachine, &ir_heap> &writeMachine,
				  const VexPtr<StateMachine, &ir_heap> &readMachine,
				  const VexPtr<OracleInterface> &oracle,
				  const VexPtr<bbdd, &ir_heap> &assumption,
				  const AllowableOptimisations &opt,
				  GarbageCollectionToken token)
{
	__set_profiling(writeMachineSuitabilityConstraint);

	VexPtr<StateMachine, &ir_heap> combinedMachine;

	writeMachine->assertAcyclic();
	readMachine->assertAcyclic();
	combinedMachine = concatenateStateMachinesCrashing(
		scopes,
		writeMachine,
		readMachine,
		smr_crash);
	if (TIMEOUT)
		return NULL;
	combinedMachine->assertAcyclic();
	combinedMachine = mapUnreached(&scopes->smrs, combinedMachine, smr_crash);
	combinedMachine = optimiseStateMachine(scopes,
					       mai,
					       combinedMachine,
					       opt
					          .enableassumeExecutesAtomically()
					          .enableignoreSideEffects()
					          .enableassumeNoInterferingStores()
					          .enablenoExtend(),
					       oracle,
					       true,
					       token);
	auto res = survivalConstraintIfExecutedAtomically(
		scopes,
		mai,
		combinedMachine,
		assumption,
		oracle,
		false,
		opt,
		token);
	if (res) {
		res = bbdd::And(&scopes->bools, res, assumption);
	}
	return res;
}

/* Just collect all of the constraints which the symbolic execution
 * engine spits out.  The idea is that if you generate a set of input
 * states X such that, for every condition Y which this emits some
 * member of X makes Y false and some member makes it true then that
 * should get you reasonably close to exploring all of the interesting
 * behaviour in the machine. */
void
collectConstraints(SMScopes *scopes,
		   const VexPtr<MaiMap, &ir_heap> &mai,
		   const VexPtr<StateMachine, &ir_heap> &sm,
		   VexPtr<OracleInterface> &oracle,
		   const IRExprOptimisations &opt,
		   std::vector<IRExpr *> &out,
		   GarbageCollectionToken token)
{
	enumEvalPaths(scopes, mai, sm, scopes->bools.cnst(true), oracle, opt, smr_unreached, token);
	scopes->ordering.enumVariables(out);
}<|MERGE_RESOLUTION|>--- conflicted
+++ resolved
@@ -373,12 +373,7 @@
 			     it2++) {
 				if (it2->reg == *it) {
 					registers[phi->reg] = registers[*it];
-<<<<<<< HEAD
-					if (phi->reg.isTemp())
-						*assumption = setTemporary(scopes, phi->reg, *assumption, opt);
-=======
 					*assumption = setTemporary(scopes, phi->reg, *assumption, opt);
->>>>>>> f76a57b2
 					bump_register_in_assignment_order(phi->reg, havePhis);
 					return;
 				}
@@ -856,10 +851,6 @@
 	return it->second;
 }
 
-<<<<<<< HEAD
-
-=======
->>>>>>> f76a57b2
 class memLogT : public std::vector<StateMachineSideEffectStore *> {
 public:
 	void visit(HeapVisitor &hv) {
@@ -905,12 +896,6 @@
 	}
 
 	trool evalBooleanExpression(SMScopes *scopes, bbdd *assumption, bbdd *what, bbdd **simplified, const IRExprOptimisations &opt);
-<<<<<<< HEAD
-	void evalSideEffect(SMScopes *scopes, bbdd *assumption, const MaiMap &decode, OracleInterface *oracle,
-			    smrbdd *&result, StateMachineRes unreachedIs, std::vector<EvalContext> &pendingStates,
-			    StateMachineSideEffect *smse, bool havePhis, const IRExprOptimisations &opt);
-=======
->>>>>>> f76a57b2
 
 	EvalContext(const EvalContext &o, StateMachineState *sms)
 		: justPathConstraint(o.justPathConstraint)
@@ -945,12 +930,6 @@
 		OracleInterface *oracle,
 		bool havePhis,
 		const IRExprOptimisations &opt);
-<<<<<<< HEAD
-	bool expressionIsTrue(SMScopes *scopes, bbdd *assumption, bbdd *exp, NdChooser &chooser, const IRExprOptimisations &opt);
-	bool expressionIsTrue(SMScopes *scopes, bbdd *assumption, exprbdd *exp, NdChooser &chooser, const IRExprOptimisations &opt);
-	bool evalExpressionsEqual(SMScopes *scopes, bbdd *assumption, exprbdd *exp1, exprbdd *exp2, NdChooser &chooser, const IRExprOptimisations &opt);
-=======
->>>>>>> f76a57b2
 	void assertFalse(bbdd::scope *scope, bbdd *what, const IRExprOptimisations &opt);
 public:
 	void advance(SMScopes *scopes,
@@ -959,10 +938,6 @@
 		     OracleInterface *oracle,
 		     const IRExprOptimisations &opt,
 		     std::vector<EvalContext> &pendingStates,
-<<<<<<< HEAD
-		     StateMachineRes unreachedIs,
-=======
->>>>>>> f76a57b2
 		     bool havePhis,
 		     smrbdd *&result);
 	EvalContext(StateMachine *sm, bbdd *_pathConstraint)
@@ -970,7 +945,6 @@
 	{
 		assert(justPathConstraint);
 		setState(sm->root);
-<<<<<<< HEAD
 	}
 
 	void prettyPrint(FILE *f, std::map<const StateMachineState *, int> &labels)
@@ -999,36 +973,6 @@
 	}
 
 };
-=======
-	}
->>>>>>> f76a57b2
-
-	void prettyPrint(FILE *f, std::map<const StateMachineState *, int> &labels)
-	{
-		fprintf(f, "EvalContext(current = l%d)\n",
-			labels[_currentState]);
-		justPathConstraint->prettyPrint(f);
-		printHistory(f,labels);
-	}
-	void printHistory(FILE *f, std::map<const StateMachineState *, int> &labels)
-	{
-#ifndef NDEBUG
-		if (debug_survival_constraint) {
-			fprintf(f, "History: ");
-			for (auto it = history.begin();
-			     it != history.end();
-			     it++) {
-				if (it != history.begin()) {
-					fprintf(f, ", ");
-				}
-				fprintf(f, "l%d", labels[*it]);
-			}
-			fprintf(f, "\n");
-		}
-#endif
-	}
-
-};
 
 void
 EvalContext::assertFalse(bbdd::scope *scope, bbdd *what, const IRExprOptimisations &opt)
@@ -1049,27 +993,6 @@
 }
 
 void
-<<<<<<< HEAD
-EvalContext::assertFalse(bbdd::scope *scope, bbdd *what, const IRExprOptimisations &opt)
-{
-	what = simplifyBDD(scope, what, opt);
-	if (what) {
-		auto isGood = bbdd::invert(scope, what);
-		if (isGood) {
-			bbdd *newConstraint =
-				bbdd::And(scope,
-					  justPathConstraint,
-					  isGood);
-			if (newConstraint) {
-				justPathConstraint = newConstraint;
-			}
-		}
-	}
-}
-
-EvalContext::evalStateMachineSideEffectRes
-=======
->>>>>>> f76a57b2
 EvalContext::evalStateMachineSideEffect(SMScopes *scopes,
 					bbdd *assumption,
 					const MaiMap &decode,
@@ -1085,25 +1008,21 @@
 			dynamic_cast<StateMachineSideEffectMemoryAccess *>(smse);
 		assert(smsema);
 		addr = state.specialiseIRExpr(scopes, smsema->addr);
-		if (!addr) {
-			return esme_escape;
+		if (TIMEOUT) {
+			return;
 		}
 		exprbdd *a = exprbdd::unop(
 				    &scopes->exprs,
 				    &scopes->bools,
 				    Iop_BadPtr,
 				    addr);
-		if (TIMEOUT)
+		if (TIMEOUT) {
 			return;
+		}
 		assert(a);
 		bbdd *isBad = exprbdd::to_bbdd(&scopes->bools, a);
-<<<<<<< HEAD
-		if (!isBad) {
-			return esme_escape;
-=======
 		if (TIMEOUT) {
 			return;
->>>>>>> f76a57b2
 		}
 		assertFalse(&scopes->bools, isBad, opt);
 	}
@@ -1115,19 +1034,14 @@
 		assert(smses);
 		assert(addr);
 		auto data = state.specialiseIRExpr(scopes, smses->data);
-		if (!data) {
-			return esme_escape;
+		if (TIMEOUT) {
+			return;
 		}
 		memlog.push_back(
 			new StateMachineSideEffectStore(
 				smses,
-<<<<<<< HEAD
 				addr,
 				data));
-=======
-				state.specialiseIRExpr(scopes, addr),
-				state.specialiseIRExpr(scopes, smses->data)));
->>>>>>> f76a57b2
 		break;
 	}
 	case StateMachineSideEffect::Load: {
@@ -1160,13 +1074,8 @@
 					Iop_CmpEQ64,
 					addr,
 					store->addr);
-<<<<<<< HEAD
-			if (!addressesEq) {
-				return esme_escape;
-=======
 			if (TIMEOUT) {
 				return;
->>>>>>> f76a57b2
 			}
 			/* The order of the next few operations
 			   (convert to BBDD, apply assumption, apply
@@ -1176,15 +1085,6 @@
 				&scopes->exprs,
 				addressesEq,
 				assumption);
-<<<<<<< HEAD
-			if (!addressesEq) {
-				return esme_escape;
-			}
-			bbdd *addressEqBool =
-				exprbdd::to_bbdd(&scopes->bools, addressesEq);
-			if (!addressEqBool) {
-				return esme_escape;
-=======
 			if (TIMEOUT) {
 				return;
 			}
@@ -1192,27 +1092,17 @@
 				exprbdd::to_bbdd(&scopes->bools, addressesEq);
 			if (TIMEOUT) {
 				return;
->>>>>>> f76a57b2
 			}
 			addressEqBool = bbdd::assume(
 				&scopes->bools,
 				addressEqBool,
 				justPathConstraint);
-<<<<<<< HEAD
-			if (!addressEqBool) {
-				return esme_escape;
-			}
-			addressEqBool = simplifyBDD(&scopes->bools, addressEqBool, opt);
-			if (!addressEqBool) {
-				return esme_escape;
-=======
 			if (TIMEOUT) {
 				return;
 			}
 			addressEqBool = simplifyBDD(&scopes->bools, addressEqBool, opt);
 			if (TIMEOUT) {
 				return;
->>>>>>> f76a57b2
 			}
 			/* End of block where ordering doesn't matter */
 
@@ -1222,26 +1112,16 @@
 					&scopes->bools,
 					smsel->type,
 					store->data);
-<<<<<<< HEAD
-			if (!val) {
-				return esme_escape;
-=======
 			if (TIMEOUT) {
 				return;
->>>>>>> f76a57b2
 			}
 			acc = exprbdd::ifelse(
 				&scopes->exprs,
 				addressEqBool,
 				val,
 				acc);
-<<<<<<< HEAD
-			if (!acc) {
-				return esme_escape;
-=======
 			if (TIMEOUT) {
 				return;
->>>>>>> f76a57b2
 			}
 		}
 		state.set_register(scopes, smsel->target, acc, &justPathConstraint, havePhis, opt);
@@ -1252,8 +1132,8 @@
 			dynamic_cast<StateMachineSideEffectCopy *>(smse);
 		assert(smsec);
 		auto val = state.specialiseIRExpr(scopes, smsec->value);
-		if (!val) {
-			return esme_escape;
+		if (TIMEOUT) {
+			return;
 		}
 		state.set_register(scopes,
 				   smsec->target,
@@ -1268,23 +1148,15 @@
 	case StateMachineSideEffect::AssertFalse: {
 		StateMachineSideEffectAssertFalse *smseaf =
 			dynamic_cast<StateMachineSideEffectAssertFalse *>(smse);
-<<<<<<< HEAD
 		auto v = state.specialiseIRExpr(
 			scopes,
 			smseaf->value);
-		if (!v) {
-			return esme_escape;
+		if (TIMEOUT) {
+			return;
 		}
 		assertFalse(
 			&scopes->bools,
 			v,
-=======
-		assertFalse(
-			&scopes->bools,
-			state.specialiseIRExpr(
-				scopes,
-				smseaf->value),
->>>>>>> f76a57b2
 			opt);
 		break;
 	}
@@ -1384,39 +1256,6 @@
 	return tr_unknown;
 }
 
-<<<<<<< HEAD
-void
-EvalContext::evalSideEffect(SMScopes *scopes, bbdd *assumption, const MaiMap &decode,
-			    OracleInterface *oracle, smrbdd *&result, StateMachineRes unreached,
-			    std::vector<EvalContext> &pendingStates, StateMachineSideEffect *smse,
-			    bool havePhis, const IRExprOptimisations &opt)
-{
-	NdChooser chooser;
-
-	do {
-		EvalContext newContext(*this);
-		evalStateMachineSideEffectRes res =
-			newContext.evalStateMachineSideEffect(scopes,
-							      assumption,
-							      decode,
-							      smse,
-							      chooser,
-							      oracle,
-							      havePhis,
-							      opt);
-		switch (res) {
-		case esme_normal:
-			pendingStates.push_back(newContext);
-			break;
-		case esme_ignore_path:
-			break;
-		case esme_escape:
-			result = smrbdd::ifelse(&scopes->smrs,
-						newContext.justPathConstraint,
-						scopes->smrs.cnst(unreached),
-						result);
-			break;
-=======
 static bool
 usesUninit(const IRExpr *what)
 {
@@ -1464,7 +1303,6 @@
 				input->internal().rank,
 				t,
 				f);
->>>>>>> f76a57b2
 		}
 	}
 	return it->second;
@@ -1489,10 +1327,6 @@
 		     OracleInterface *oracle,
 		     const IRExprOptimisations &opt,
 		     std::vector<EvalContext> &pendingStates,
-<<<<<<< HEAD
-		     StateMachineRes unreachedIs,
-=======
->>>>>>> f76a57b2
 		     bool havePhis,
 		     smrbdd *&result)
 {
@@ -1501,34 +1335,18 @@
 		return;
 	}
 
-<<<<<<< HEAD
-	switch (_currentState->type) {
-	case StateMachineState::Terminal: {
-		auto smt = (StateMachineTerminal *)_currentState;
-		auto res = state.specialiseIRExpr(
-			scopes,
-			smrbdd::replaceTerminal(
-				&scopes->smrs,
-				smr_unreached,
-				unreachedIs,
-				smt->res));
-		if (!res) {
-			res = scopes->smrs.cnst(smr_unreached);
-		}
-		result = smrbdd::ifelse(
-			&scopes->smrs,
-			justPathConstraint,
-			res,
-=======
 	assert(this == &pendingStates.back());
 	switch (_currentState->type) {
 	case StateMachineState::Terminal: {
 		auto smt = (StateMachineTerminal *)_currentState;
+		auto res = state.specialiseIRExpr(scopes, smt->res);
+		if (TIMEOUT) {
+			return;
+		}
 		result = smrbdd::ifelse(
 			&scopes->smrs,
 			justPathConstraint,
-			suppressUninit(&scopes->smrs, state.specialiseIRExpr(scopes, smt->res)),
->>>>>>> f76a57b2
+			suppressUninit(&scopes->smrs, res),
 			result);
 		/* Caution: this will de-initialise *this, and might
 		   deallocate it, so once you've done this you can't
@@ -1540,13 +1358,6 @@
 		StateMachineSideEffecting *sme = (StateMachineSideEffecting *)_currentState;
 		setState(sme->target);
 		if (sme->sideEffect) {
-<<<<<<< HEAD
-			evalSideEffect(scopes, assumption, decode, oracle, result,
-				       unreachedIs, pendingStates,
-				       sme->sideEffect, havePhis, opt);
-		} else {
-			pendingStates.push_back(*this);
-=======
 			evalStateMachineSideEffect(scopes,
 						   assumption,
 						   decode,
@@ -1554,7 +1365,6 @@
 						   oracle,
 						   havePhis,
 						   opt);
->>>>>>> f76a57b2
 		}
 		return;
 	}
@@ -1651,24 +1461,15 @@
 		}
 		LibVEX_maybe_gc(token);
 
-<<<<<<< HEAD
-		EvalContext ctxt(pendingStates.back());
-		pendingStates.pop_back();
-=======
 		/* Make sure we don't need to realloc pendingStates at
 		 * a bad place. */
 		pendingStates.reserve(pendingStates.size() + 1);
 
 		EvalContext &ctxt(pendingStates.back());
->>>>>>> f76a57b2
-
 		if (debug_survival_constraint) {
 			ctxt.printHistory(stdout, labels);
 		}
 
-<<<<<<< HEAD
-		ctxt.advance(scopes, ass, *decode, oracle, opt, pendingStates, unreachedIs, havePhis, result);
-=======
 		ctxt.advance(scopes, ass, *decode, oracle, opt, pendingStates, havePhis, result);
 	}
 
@@ -1682,7 +1483,6 @@
 	if (debug_survival_constraint && result) {
 		printf("Unreached suppressed:\n");
 		result->prettyPrint(stdout);
->>>>>>> f76a57b2
 	}
 
 	return result;
