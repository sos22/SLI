#include <sys/mman.h>
#include <sys/time.h>
#include <err.h>
#include <errno.h>
#include <math.h>
#include <time.h>

#include <vector>
#include <set>

#include "sli.h"
#include "oracle.hpp"
#include "inferred_information.hpp"
#include "libvex_prof.hpp"
#include "offline_analysis.hpp"
#include "typesdb.hpp"
#include "timers.hpp"
#include "profile.hpp"
#include "allowable_optimisations.hpp"
#include "stacked_cdf.hpp"

extern FILE *bubble_plot_log;
extern FILE *bubble_plot2_log;

extern const char *__warning_tag;

struct size_limited_file {
	FILE *f;
	size_t remaining_quota;
};

class DumpFix : public FixConsumer {
public:
	VexPtr<Oracle> &oracle;
	int cntr;
	DynAnalysisRip dr;
	DumpFix(VexPtr<Oracle> &_oracle)
		: oracle(_oracle), cntr(0)
	{
	}
	void finish(void);
	void operator()(VexPtr<CrashSummary, &ir_heap> &probeMachine,
			GarbageCollectionToken token);
};

void
DumpFix::operator()(VexPtr<CrashSummary, &ir_heap> &summary,
		    GarbageCollectionToken )
{
	__set_profiling(dumpfix);

	printCrashSummary(summary, _logfile);

	int fd;
	static int cntr;
	char *buf = NULL;
	do {
		free(buf);
		buf = my_asprintf("crash_summaries/%d", cntr);
		cntr++;
		fd = open(buf, O_WRONLY|O_EXCL|O_CREAT, 0600);
	} while (fd == -1 && errno == EEXIST);
	if (fd == -1)
		err(1, "opening %s", buf);
	fprintf(_logfile, "Write summary to %s\n", buf);
	free(buf);
	FILE *f = fdopen(fd, "w");
	if (!f)
		err(1, "fdopen()");

	fprintf(f, "summary from dyn rip %s\n", dr.name());
	printCrashSummary(summary, f);
	fclose(f);
}

void
DumpFix::finish(void)
{
}

static ssize_t
size_limited_write(void *_slf, const char *buf, size_t sz)
{
	struct size_limited_file *slf = (struct size_limited_file *)_slf;
	if (slf->remaining_quota < sz)
		sz = slf->remaining_quota;
	if (sz == slf->remaining_quota && slf->remaining_quota != 0) {
		fprintf(slf->f, "<log truncated>\n");
		fflush(slf->f);
	}
	size_t s = fwrite(buf, 1, sz, slf->f);
	slf->remaining_quota -= s;
	return s;
}

static int
size_limited_close(void *_slf)
{
	struct size_limited_file *slf = (struct size_limited_file *)_slf;
	int res = fclose(slf->f);
	free(slf);
	return res;
}

static FILE *
open_logfile(size_t sz, const char *fmt, ...)
{
	static cookie_io_functions_t funcs = {
		NULL,
		size_limited_write,
		NULL,
		size_limited_close
	};
	va_list args;
	va_start(args, fmt);
	char *path;
	int r = vasprintf(&path, fmt, args);
	(void)r;
	va_end(args);
	FILE *f = fopen(path, "a");
	free(path);
	if (!f)
		return NULL;
	struct size_limited_file *slf = (struct size_limited_file *)malloc(sizeof(struct size_limited_file));
	slf->remaining_quota = sz;
	slf->f = f;
	FILE *res = fopencookie(slf, "a", funcs);
	if (!res) {
		fclose(f);
		free(slf);
		return NULL;
	}
	return res;
}

static void
consider_rip(const DynAnalysisRip &my_rip,
	     unsigned tid,
	     VexPtr<Oracle> &oracle,
	     DumpFix &df,
	     const AllowableOptimisations &opt,
	     int only_store_cfg,
	     int expected_nr_store_cfgs,
	     GarbageCollectionToken token)
{
	__set_profiling(consider_rip);

	__warning_tag = my_rip.name();

	df.dr = my_rip;

	/* Force a GC, for sanity. */
	LibVEX_gc(token);

	fprintf(_logfile, "Considering %s...\n", my_rip.name());

	stackedCdf::start();
	fprintf(bubble_plot_log, "%f: start crashing thread\n", now());
	fprintf(bubble_plot_log, "%f: start early out\n", now());
	if (oracle->isPltCall(my_rip.toVexRip())) {
		fprintf(bubble_plot_log, "%f: stop early out\n", now());
		fprintf(bubble_plot_log, "%f: Dismiss early, PLT\n", now());
		fprintf(_logfile, "Is in PLT, so ignore\n");
	} else {
<<<<<<< HEAD
		checkWhetherInstructionCanCrash(my_rip, tid, oracle, df, opt, only_store_cfg, expected_nr_store_cfgs, token);
=======
		fprintf(bubble_plot_log, "%f: finish early out\n", now());
		checkWhetherInstructionCanCrash(my_rip, tid, oracle, df, opt, token);
>>>>>>> de9935e6
	}
	fprintf(bubble_plot_log, "%f: finish crashing thread\n", now());
	stackedCdf::stop();

	fflush(NULL);

	__warning_tag = "<lost_tag>";
}

void startProfiling();

class InstructionConsumer {
	unsigned long start_instr;
	unsigned long instructions_to_process;
	unsigned long instructions_processed;
	unsigned long total_instructions;
	double start;
	double low_end_time;
	double high_end_time;
	bool first;
	const AllowableOptimisations &opt;
public:
	InstructionConsumer(unsigned long _start_instr, unsigned long _instructions_to_process,
			    unsigned long _total_instructions, const AllowableOptimisations &_opt)
		: start_instr(_start_instr), instructions_to_process(_instructions_to_process),
		  instructions_processed(0), total_instructions(_total_instructions),
		  start(now()), first(true), opt(_opt)
	{}
	void operator()(VexPtr<Oracle> &oracle, DumpFix &df, const DynAnalysisRip &dar, unsigned long cntr);
};

void
InstructionConsumer::operator()(VexPtr<Oracle> &oracle, DumpFix &df, const DynAnalysisRip &dar, unsigned long cntr)
{
	_logfile = open_logfile(1000000, "logs/%ld", cntr + start_instr);
	if (!_logfile) err(1, "opening logs/%ld", cntr + start_instr);
	printf("Considering %s, log logs/%ld\n", dar.name(), cntr + start_instr);
	fprintf(_logfile, "Log for %s:\n", dar.name());
	fflush(0);

	consider_rip(dar, 1, oracle, df, opt, -1, -1, ALLOW_GC);
	fclose(_logfile);
	_logfile = stdout;

	instructions_processed++;

	double completion = instructions_processed / double(instructions_to_process);
	double elapsed = now() - start;
	double total_estimated = elapsed / completion;
	double endd = total_estimated + start;
	if (isinf(endd))
		return;

	time_t end = endd;
	char *times;
	if (first) {
		low_end_time = endd;
		high_end_time = endd;
		first = false;
		times = my_asprintf("finish at %s", ctime(&end));
	} else {
		low_end_time = low_end_time * .99 + endd * 0.01;
		high_end_time = high_end_time * .99 + endd * 0.01;
		if (low_end_time > endd)
			low_end_time = endd;
		if (high_end_time < endd)
			high_end_time = endd;
		char *t = strdup(ctime(&end));
		t[strlen(t)-1] = 0;
		end = low_end_time;
		char *t2 = strdup(ctime(&end));
		t2[strlen(t2)-1] = 0;
		end = high_end_time;
		char *t3 = strdup(ctime(&end));
		t3[strlen(t3)-1] = 0;
		times = my_asprintf("finish at %s [%s,%s]\n",
				    t, t2, t3);
		free(t);
		free(t2);
		free(t3);
	}
	printf("Done %ld/%ld(%f%%) in %f seconds (%f each); %f left; %s",
	       instructions_processed,
	       total_instructions,
	       completion * 100,
	       elapsed,
	       elapsed / instructions_processed,
	       total_estimated - elapsed,
	       times);
	free(times);
}

static void
loadSchedule(const char *path, std::vector<DynAnalysisRip> &out)
{
	int fd = open(path, O_RDONLY);
	if (fd < 0)
		err(1, "opening %s", path);
	char *cont = readfile(fd);
	close(fd);
	if (!cont)
		err(1, "reading %s", path);
	DynAnalysisRip dr;
	const char *buf = cont;
	while (parseDynAnalysisRip(&dr, buf, &buf) &&
	       parseThisChar('\n', buf, &buf))
		out.push_back(dr);
	if (buf[0] != 0)
		errx(1, "junk at end of %s", path);
	free(cont);
}

int
main(int argc, char *argv[])
{
	init_sli();

	__set_profiling(root);

	if (argc < 5)
		errx(1, "not enough arguments");
	argv++;
	argc--;
	const char *binary = argv[0];
	const char *typesdb = argv[1];
	const char *callgraph = argv[2];
	const char *staticdb = argv[3];

	argv += 4;
	argc -= 4;

	bool assert_mode = false;
	bool double_free_mode = false;
	bool indirect_call_mode = false;
	if (!strcmp(argv[argc - 1], "assertions")) {
		assert_mode = true;
		argc--;
	} else if (!strcmp(argv[argc - 1], "doublefree")) {
		double_free_mode = true;
		argc--;
	} else if (!strcmp(argv[argc - 1], "icall")) {
		indirect_call_mode = true;
		argc--;
	}

	if (argc > 2)
		errx(1, "Too many arguments");

	VexPtr<Oracle> oracle;
	{
		MachineState *ms = MachineState::readELFExec(binary);
		Thread *thr = ms->findThread(ThreadId(1));
		oracle = new Oracle(ms, thr, typesdb);
	}
	oracle->loadCallGraph(oracle, callgraph, staticdb, ALLOW_GC);

	DumpFix df(oracle);

	LibVEX_gc(ALLOW_GC);

	int start_percentage;
	int end_percentage;

	start_percentage = 0;
	end_percentage = 100;

	unlink("bubble_data.log");
	unlink("bubble_data2.log");
	bubble_plot_log = fopen("bubble_data.log", "a");
	bubble_plot2_log = fopen("bubble_data2.log", "a");
	setlinebuf(bubble_plot_log);
	setlinebuf(bubble_plot2_log);

	AllowableOptimisations opt =
		AllowableOptimisations::defaultOptimisations
		.enableassumePrivateStack()
		.setAddressSpace(oracle->ms->addressSpace);
	if (assert_mode || double_free_mode)
		opt = opt.enableallPointersGood();
	if (double_free_mode)
		opt = opt.enablefreeMightRace();

	if (argc == 1 || argc == 2) {
		DynAnalysisRip vr;
		const char *succ;
		if (parseDynAnalysisRip(&vr, argv[0], &succ)) {
			int only_store_cfg = -1;
			int expected_nr_store_cfgs = -1;
			argc--;
			argv++;
			if (argc == 1) {
				if (sscanf(argv[0], "%d/%d", &only_store_cfg, &expected_nr_store_cfgs) != 2 ||
				    only_store_cfg < 0 ||
				    expected_nr_store_cfgs <= 0 ||
				    only_store_cfg >= expected_nr_store_cfgs) {
					errx(1, "expected final argument to be <store_cfg>/<nr_store_cfgs>, not %s", argv[0]);
				}
			}
			consider_rip(vr, 1, oracle, df, opt, only_store_cfg, expected_nr_store_cfgs, ALLOW_GC);
			df.finish();
			return 0;
		}
		if (argc != 1 ||
		    sscanf(argv[0], "%d...%d", &start_percentage, &end_percentage) != 2)
			errx(1, "expect argument to be either a VexRip or s...d where s and d are start and end percentages, not %s", argv[0]);
	}

	std::vector<DynAnalysisRip> schedule;
	VexPtr<TypesDb::all_instrs_iterator> instrIterator;
	unsigned long total_instructions;
	bool use_schedule = false;

	/* Shut compiler up */
	total_instructions = -1;

	if (getenv("SOS22_MINIMAL_DIRECT_INSTR_SCHEDULE")) {
		loadSchedule(getenv("SOS22_MINIMAL_DIRECT_INSTR_SCHEDULE"),
			     schedule);
		use_schedule = true;
	} else if (assert_mode) {
		oracle->findAssertions(schedule);
		use_schedule = true;
	} else if (double_free_mode) {
		oracle->findFrees(schedule);
		use_schedule = true;
	} else if (indirect_call_mode) {
		oracle->findIndirectCalls(schedule);
		use_schedule = true;
	} else {
		instrIterator = oracle->type_db->enumerateAllInstructions();
		total_instructions = oracle->type_db->nrDistinctInstructions();
	}

	if (use_schedule)
		total_instructions = schedule.size();

	printf("%ld instructions to protect\n", total_instructions);

	/* There are a couple of important properties here:
	   
	   -- 0...100 must precisely cover the entire range
	   -- a...b and b...c must, between them, cover precisely the
	      same range as a...c i.e. no duplicates or gaps.
	*/
	unsigned long start_instr = (total_instructions * start_percentage) / 100;
	unsigned long end_instr = end_percentage == 100 ? total_instructions - 1: (total_instructions * end_percentage) / 100 - 1;
	unsigned long instructions_to_process = end_instr - start_instr;

	printf("Processing instructions %ld to %ld\n", start_instr, end_instr);

	unsigned long cntr = 0;

	InstructionConsumer ic(start_instr, instructions_to_process, total_instructions, opt);
	if (use_schedule) {
		initialise_profiling();
		start_profiling();
		for (unsigned long idx = start_instr; idx <= end_instr; idx++) {
			ic(oracle, df, schedule[idx], cntr);
			cntr++;
		}
		stop_profiling();
		dump_profiling_data();
	} else {
		/* Skip the ones we've been told to skip. */
		for (unsigned long a = 0; a < start_instr; a++)
			instrIterator->advance();

		while (cntr < instructions_to_process) {
			assert(!instrIterator->finished());
			DynAnalysisRip dar;
			instrIterator->fetch(&dar);
			instrIterator->advance();
			ic(oracle, df, dar, cntr);
			cntr++;

		}
	}

	df.finish();

	return 0;
}

double bdd_ordering_badness(bbdd::scope *scope, bbdd *what);
void
___force_linkage()
{
	bdd_ordering_badness(NULL, NULL);
}<|MERGE_RESOLUTION|>--- conflicted
+++ resolved
@@ -162,12 +162,8 @@
 		fprintf(bubble_plot_log, "%f: Dismiss early, PLT\n", now());
 		fprintf(_logfile, "Is in PLT, so ignore\n");
 	} else {
-<<<<<<< HEAD
+		fprintf(bubble_plot_log, "%f: finish early out\n", now());
 		checkWhetherInstructionCanCrash(my_rip, tid, oracle, df, opt, only_store_cfg, expected_nr_store_cfgs, token);
-=======
-		fprintf(bubble_plot_log, "%f: finish early out\n", now());
-		checkWhetherInstructionCanCrash(my_rip, tid, oracle, df, opt, token);
->>>>>>> de9935e6
 	}
 	fprintf(bubble_plot_log, "%f: finish crashing thread\n", now());
 	stackedCdf::stop();
