--- conflicted
+++ resolved
@@ -175,11 +175,7 @@
 	   -- a...b and b...c must, between them, cover precisely the
               same range as a...c i.e. no duplicates or gaps.
 	*/
-<<<<<<< HEAD
 	unsigned long start_instr = total_instructions / 100 * start_percentage;
-=======
-	unsigned long start_instr = 32757;//total_instructions / 100 * start_percentage;
->>>>>>> 1577a4fd
 	unsigned long end_instr = end_percentage == 100 ? total_instructions : total_instructions / 100 * end_percentage - 1;
 	unsigned long instructions_to_process = end_instr - start_instr + 1;
 
